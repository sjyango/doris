// Licensed to the Apache Software Foundation (ASF) under one
// or more contributor license agreements.  See the NOTICE file
// distributed with this work for additional information
// regarding copyright ownership.  The ASF licenses this file
// to you under the Apache License, Version 2.0 (the
// "License"); you may not use this file except in compliance
// with the License.  You may obtain a copy of the License at
//
//   http://www.apache.org/licenses/LICENSE-2.0
//
// Unless required by applicable law or agreed to in writing,
// software distributed under the License is distributed on an
// "AS IS" BASIS, WITHOUT WARRANTIES OR CONDITIONS OF ANY
// KIND, either express or implied.  See the License for the
// specific language governing permissions and limitations
// under the License.

#include "olap/types.h"

#include <gen_cpp/segment_v2.pb.h>

#include <memory>

// IWYU pragma: no_include <opentelemetry/common/threadlocal.h>
#include "common/compiler_util.h" // IWYU pragma: keep
#include "olap/tablet_schema.h"

namespace doris {

void (*FieldTypeTraits<FieldType::OLAP_FIELD_TYPE_CHAR>::set_to_max)(void*) = nullptr;

static TypeInfoPtr create_type_info_ptr(const TypeInfo* type_info, bool should_reclaim_memory);

bool is_scalar_type(FieldType field_type) {
    switch (field_type) {
    case FieldType::OLAP_FIELD_TYPE_STRUCT:
    case FieldType::OLAP_FIELD_TYPE_ARRAY:
    case FieldType::OLAP_FIELD_TYPE_MAP:
    case FieldType::OLAP_FIELD_TYPE_VARIANT:
        return false;
    default:
        return true;
    }
}

bool is_olap_string_type(FieldType field_type) {
    switch (field_type) {
    case FieldType::OLAP_FIELD_TYPE_CHAR:
    case FieldType::OLAP_FIELD_TYPE_VARCHAR:
    case FieldType::OLAP_FIELD_TYPE_HLL:
    case FieldType::OLAP_FIELD_TYPE_OBJECT:
    case FieldType::OLAP_FIELD_TYPE_STRING:
    case FieldType::OLAP_FIELD_TYPE_JSONB:
    case FieldType::OLAP_FIELD_TYPE_AGG_STATE:
        return true;
    default:
        return false;
    }
}

const TypeInfo* get_scalar_type_info(FieldType field_type) {
    // nullptr means that there is no TypeInfo implementation for the corresponding field_type
    static const TypeInfo* field_type_array[] = {
            nullptr,
            get_scalar_type_info<FieldType::OLAP_FIELD_TYPE_TINYINT>(),
            nullptr,
            get_scalar_type_info<FieldType::OLAP_FIELD_TYPE_SMALLINT>(),
            nullptr,
            get_scalar_type_info<FieldType::OLAP_FIELD_TYPE_INT>(),
            get_scalar_type_info<FieldType::OLAP_FIELD_TYPE_UNSIGNED_INT>(),
            get_scalar_type_info<FieldType::OLAP_FIELD_TYPE_BIGINT>(),
            get_scalar_type_info<FieldType::OLAP_FIELD_TYPE_UNSIGNED_BIGINT>(),
            get_scalar_type_info<FieldType::OLAP_FIELD_TYPE_LARGEINT>(),
            get_scalar_type_info<FieldType::OLAP_FIELD_TYPE_FLOAT>(),
            get_scalar_type_info<FieldType::OLAP_FIELD_TYPE_DOUBLE>(),
            nullptr,
            get_scalar_type_info<FieldType::OLAP_FIELD_TYPE_CHAR>(),
            get_scalar_type_info<FieldType::OLAP_FIELD_TYPE_DATE>(),
            get_scalar_type_info<FieldType::OLAP_FIELD_TYPE_DATETIME>(),
            get_scalar_type_info<FieldType::OLAP_FIELD_TYPE_DECIMAL>(),
            get_scalar_type_info<FieldType::OLAP_FIELD_TYPE_VARCHAR>(),
            nullptr,
            nullptr,
            nullptr,
            nullptr,
            nullptr,
            get_scalar_type_info<FieldType::OLAP_FIELD_TYPE_HLL>(),
            get_scalar_type_info<FieldType::OLAP_FIELD_TYPE_BOOL>(),
            get_scalar_type_info<FieldType::OLAP_FIELD_TYPE_OBJECT>(),
            get_scalar_type_info<FieldType::OLAP_FIELD_TYPE_STRING>(),
            get_scalar_type_info<FieldType::OLAP_FIELD_TYPE_QUANTILE_STATE>(),
            get_scalar_type_info<FieldType::OLAP_FIELD_TYPE_DATEV2>(),
            get_scalar_type_info<FieldType::OLAP_FIELD_TYPE_DATETIMEV2>(),
            get_scalar_type_info<FieldType::OLAP_FIELD_TYPE_TIMEV2>(),
            get_scalar_type_info<FieldType::OLAP_FIELD_TYPE_DECIMAL32>(),
            get_scalar_type_info<FieldType::OLAP_FIELD_TYPE_DECIMAL64>(),
            get_scalar_type_info<FieldType::OLAP_FIELD_TYPE_DECIMAL128I>(),
            get_scalar_type_info<FieldType::OLAP_FIELD_TYPE_JSONB>(),
<<<<<<< HEAD
            nullptr,
            get_scalar_type_info<FieldType::OLAP_FIELD_TYPE_AGG_STATE>(),
            get_scalar_type_info<FieldType::OLAP_FIELD_TYPE_IPV4>(),
            get_scalar_type_info<FieldType::OLAP_FIELD_TYPE_IPV6>()};
=======
            get_scalar_type_info<FieldType::OLAP_FIELD_TYPE_VARIANT>(),
            get_scalar_type_info<FieldType::OLAP_FIELD_TYPE_AGG_STATE>(),
            nullptr};
>>>>>>> ee567836
    return field_type_array[int(field_type)];
}

#define INIT_ARRAY_TYPE_INFO_LIST(type)                                               \
    {                                                                                 \
        get_init_array_type_info<type>(0), get_init_array_type_info<type>(1),         \
                get_init_array_type_info<type>(2), get_init_array_type_info<type>(3), \
                get_init_array_type_info<type>(4), get_init_array_type_info<type>(5), \
                get_init_array_type_info<type>(6), get_init_array_type_info<type>(7), \
                get_init_array_type_info<type>(8)                                     \
    }

template <FieldType field_type>
const ArrayTypeInfo* get_init_array_type_info(int32_t iterations) {
    static ArrayTypeInfo nested_type_info_0(
            create_static_type_info_ptr(get_scalar_type_info<field_type>()));
    static ArrayTypeInfo nested_type_info_1(create_static_type_info_ptr(&nested_type_info_0));
    static ArrayTypeInfo nested_type_info_2(create_static_type_info_ptr(&nested_type_info_1));
    static ArrayTypeInfo nested_type_info_3(create_static_type_info_ptr(&nested_type_info_2));
    static ArrayTypeInfo nested_type_info_4(create_static_type_info_ptr(&nested_type_info_3));
    static ArrayTypeInfo nested_type_info_5(create_static_type_info_ptr(&nested_type_info_4));
    static ArrayTypeInfo nested_type_info_6(create_static_type_info_ptr(&nested_type_info_5));
    static ArrayTypeInfo nested_type_info_7(create_static_type_info_ptr(&nested_type_info_6));
    static ArrayTypeInfo nested_type_info_8(create_static_type_info_ptr(&nested_type_info_7));
    static ArrayTypeInfo* nested_type_info_array[] = {
            &nested_type_info_0, &nested_type_info_1, &nested_type_info_2,
            &nested_type_info_3, &nested_type_info_4, &nested_type_info_5,
            &nested_type_info_6, &nested_type_info_7, &nested_type_info_8};
    return nested_type_info_array[iterations];
}

const TypeInfo* get_array_type_info(FieldType leaf_type, int32_t iterations) {
    DCHECK(iterations <= 8) << "the depth of nested array type should not be larger than 8";
    static constexpr int32_t depth = 9;
    static const ArrayTypeInfo* array_type_Info_arr[][depth] = {
            {nullptr, nullptr, nullptr, nullptr, nullptr, nullptr, nullptr, nullptr, nullptr},
            INIT_ARRAY_TYPE_INFO_LIST(FieldType::OLAP_FIELD_TYPE_TINYINT),
            {nullptr, nullptr, nullptr, nullptr, nullptr, nullptr, nullptr, nullptr, nullptr},
            INIT_ARRAY_TYPE_INFO_LIST(FieldType::OLAP_FIELD_TYPE_SMALLINT),
            {nullptr, nullptr, nullptr, nullptr, nullptr, nullptr, nullptr, nullptr, nullptr},
            INIT_ARRAY_TYPE_INFO_LIST(FieldType::OLAP_FIELD_TYPE_INT),
            INIT_ARRAY_TYPE_INFO_LIST(FieldType::OLAP_FIELD_TYPE_UNSIGNED_INT),
            INIT_ARRAY_TYPE_INFO_LIST(FieldType::OLAP_FIELD_TYPE_BIGINT),
            INIT_ARRAY_TYPE_INFO_LIST(FieldType::OLAP_FIELD_TYPE_UNSIGNED_BIGINT),
            INIT_ARRAY_TYPE_INFO_LIST(FieldType::OLAP_FIELD_TYPE_LARGEINT),
            INIT_ARRAY_TYPE_INFO_LIST(FieldType::OLAP_FIELD_TYPE_FLOAT),
            INIT_ARRAY_TYPE_INFO_LIST(FieldType::OLAP_FIELD_TYPE_DOUBLE),
            {nullptr, nullptr, nullptr, nullptr, nullptr, nullptr, nullptr, nullptr, nullptr},
            INIT_ARRAY_TYPE_INFO_LIST(FieldType::OLAP_FIELD_TYPE_CHAR),
            INIT_ARRAY_TYPE_INFO_LIST(FieldType::OLAP_FIELD_TYPE_DATE),
            INIT_ARRAY_TYPE_INFO_LIST(FieldType::OLAP_FIELD_TYPE_DATETIME),
            INIT_ARRAY_TYPE_INFO_LIST(FieldType::OLAP_FIELD_TYPE_DECIMAL),
            INIT_ARRAY_TYPE_INFO_LIST(FieldType::OLAP_FIELD_TYPE_VARCHAR),
            {nullptr, nullptr, nullptr, nullptr, nullptr, nullptr, nullptr, nullptr, nullptr},
            {nullptr, nullptr, nullptr, nullptr, nullptr, nullptr, nullptr, nullptr, nullptr},
            {nullptr, nullptr, nullptr, nullptr, nullptr, nullptr, nullptr, nullptr, nullptr},
            {nullptr, nullptr, nullptr, nullptr, nullptr, nullptr, nullptr, nullptr, nullptr},
            {nullptr, nullptr, nullptr, nullptr, nullptr, nullptr, nullptr, nullptr, nullptr},
            INIT_ARRAY_TYPE_INFO_LIST(FieldType::OLAP_FIELD_TYPE_HLL),
            INIT_ARRAY_TYPE_INFO_LIST(FieldType::OLAP_FIELD_TYPE_BOOL),
            INIT_ARRAY_TYPE_INFO_LIST(FieldType::OLAP_FIELD_TYPE_OBJECT),
            INIT_ARRAY_TYPE_INFO_LIST(FieldType::OLAP_FIELD_TYPE_STRING),
            INIT_ARRAY_TYPE_INFO_LIST(FieldType::OLAP_FIELD_TYPE_QUANTILE_STATE),
            INIT_ARRAY_TYPE_INFO_LIST(FieldType::OLAP_FIELD_TYPE_DATEV2),
            INIT_ARRAY_TYPE_INFO_LIST(FieldType::OLAP_FIELD_TYPE_DATETIMEV2),
            INIT_ARRAY_TYPE_INFO_LIST(FieldType::OLAP_FIELD_TYPE_TIMEV2),
            INIT_ARRAY_TYPE_INFO_LIST(FieldType::OLAP_FIELD_TYPE_DECIMAL32),
            INIT_ARRAY_TYPE_INFO_LIST(FieldType::OLAP_FIELD_TYPE_DECIMAL64),
            INIT_ARRAY_TYPE_INFO_LIST(FieldType::OLAP_FIELD_TYPE_DECIMAL128I),
            INIT_ARRAY_TYPE_INFO_LIST(FieldType::OLAP_FIELD_TYPE_JSONB),
            INIT_ARRAY_TYPE_INFO_LIST(FieldType::OLAP_FIELD_TYPE_VARIANT),
            {nullptr, nullptr, nullptr, nullptr, nullptr, nullptr, nullptr, nullptr, nullptr},
            INIT_ARRAY_TYPE_INFO_LIST(FieldType::OLAP_FIELD_TYPE_AGG_STATE)};
    return array_type_Info_arr[int(leaf_type)][iterations];
}

// Produce a struct type info
// TODO(xy): Need refactor to this produce method
const TypeInfo* get_struct_type_info(std::vector<FieldType> field_types) {
    std::vector<TypeInfoPtr> type_infos;
    type_infos.reserve(field_types.size());
    for (FieldType& type : field_types) {
        if (is_scalar_type(type)) {
            type_infos.push_back(create_static_type_info_ptr(get_scalar_type_info(type)));
        } else {
            // TODO(xy): Not supported nested complex type now
        }
    }
    return new StructTypeInfo(type_infos);
}

// TODO: Support the type info of the nested array with more than 9 depths.
// TODO(xy): Support the type info of the nested struct
TypeInfoPtr get_type_info(const segment_v2::ColumnMetaPB* column_meta_pb) {
    FieldType type = (FieldType)column_meta_pb->type();
    if (UNLIKELY(type == FieldType::OLAP_FIELD_TYPE_STRUCT)) {
        std::vector<FieldType> field_types;
        for (uint32_t i = 0; i < column_meta_pb->children_columns_size(); i++) {
            const auto* child_column = &column_meta_pb->children_columns(i);
            field_types.push_back((FieldType)child_column->type());
        }
        return create_dynamic_type_info_ptr(get_struct_type_info(field_types));
    } else if (UNLIKELY(type == FieldType::OLAP_FIELD_TYPE_ARRAY)) {
        segment_v2::ColumnMetaPB child_column = column_meta_pb->children_columns(0);
        TypeInfoPtr child_info = get_type_info(&child_column);
        ArrayTypeInfo* array_type_info = new ArrayTypeInfo(std::move(child_info));
        return create_dynamic_type_info_ptr(array_type_info);
    } else if (UNLIKELY(type == FieldType::OLAP_FIELD_TYPE_MAP)) {
        segment_v2::ColumnMetaPB key_meta = column_meta_pb->children_columns(0);
        TypeInfoPtr key_type_info = get_type_info(&key_meta);
        segment_v2::ColumnMetaPB value_meta = column_meta_pb->children_columns(1);
        TypeInfoPtr value_type_info = get_type_info(&value_meta);

        MapTypeInfo* map_type_info =
                new MapTypeInfo(std::move(key_type_info), std::move(value_type_info));
        return create_dynamic_type_info_ptr(map_type_info);
    } else {
        return create_static_type_info_ptr(get_scalar_type_info(type));
    }
}

TypeInfoPtr create_static_type_info_ptr(const TypeInfo* type_info) {
    return create_type_info_ptr(type_info, false);
}

TypeInfoPtr create_dynamic_type_info_ptr(const TypeInfo* type_info) {
    return create_type_info_ptr(type_info, true);
}

TypeInfoPtr create_type_info_ptr(const TypeInfo* type_info, bool should_reclaim_memory) {
    if (!should_reclaim_memory) {
        return TypeInfoPtr(type_info, [](const TypeInfo*) {});
    } else {
        return TypeInfoPtr(type_info, [](const TypeInfo* type_info) { delete type_info; });
    }
}

// TODO: Support the type info of the nested array with more than 9 depths.
TypeInfoPtr get_type_info(const TabletColumn* col) {
    auto type = col->type();
    if (UNLIKELY(type == FieldType::OLAP_FIELD_TYPE_STRUCT)) {
        std::vector<FieldType> field_types;
        for (uint32_t i = 0; i < col->get_subtype_count(); i++) {
            const auto* child_column = &col->get_sub_column(i);
            field_types.push_back(child_column->type());
        }
        return create_dynamic_type_info_ptr(get_struct_type_info(field_types));
    } else if (UNLIKELY(type == FieldType::OLAP_FIELD_TYPE_ARRAY)) {
        const auto* child_column = &col->get_sub_column(0);
        TypeInfoPtr item_type = get_type_info(child_column);
        ArrayTypeInfo* array_type_info = new ArrayTypeInfo(std::move(item_type));
        return create_dynamic_type_info_ptr(array_type_info);
    } else if (UNLIKELY(type == FieldType::OLAP_FIELD_TYPE_MAP)) {
        const auto* key_column = &col->get_sub_column(0);
        TypeInfoPtr key_type = get_type_info(key_column);
        const auto* val_column = &col->get_sub_column(1);
        TypeInfoPtr value_type = get_type_info(val_column);
        MapTypeInfo* map_type_info = new MapTypeInfo(std::move(key_type), std::move(value_type));
        return create_dynamic_type_info_ptr(map_type_info);
    } else {
        return create_static_type_info_ptr(get_scalar_type_info(type));
    }
}

TypeInfoPtr clone_type_info(const TypeInfo* type_info) {
    auto type = type_info->type();
    if (UNLIKELY(type == FieldType::OLAP_FIELD_TYPE_MAP)) {
        const auto map_type_info = dynamic_cast<const MapTypeInfo*>(type_info);
        return create_dynamic_type_info_ptr(
                new MapTypeInfo(clone_type_info(map_type_info->get_key_type_info()),
                                clone_type_info(map_type_info->get_value_type_info())));
    } else if (UNLIKELY(type == FieldType::OLAP_FIELD_TYPE_STRUCT)) {
        const auto struct_type_info = dynamic_cast<const StructTypeInfo*>(type_info);
        std::vector<TypeInfoPtr> clone_type_infos;
        const std::vector<TypeInfoPtr>* sub_type_infos = struct_type_info->type_infos();
        clone_type_infos.reserve(sub_type_infos->size());
        for (size_t i = 0; i < sub_type_infos->size(); i++) {
            clone_type_infos.push_back(clone_type_info((*sub_type_infos)[i].get()));
        }
        return create_dynamic_type_info_ptr(new StructTypeInfo(clone_type_infos));
    } else if (UNLIKELY(type == FieldType::OLAP_FIELD_TYPE_ARRAY)) {
        const auto array_type_info = dynamic_cast<const ArrayTypeInfo*>(type_info);
        return create_dynamic_type_info_ptr(
                new ArrayTypeInfo(clone_type_info(array_type_info->item_type_info())));
    } else {
        return create_static_type_info_ptr(type_info);
    }
}

} // namespace doris<|MERGE_RESOLUTION|>--- conflicted
+++ resolved
@@ -96,16 +96,13 @@
             get_scalar_type_info<FieldType::OLAP_FIELD_TYPE_DECIMAL64>(),
             get_scalar_type_info<FieldType::OLAP_FIELD_TYPE_DECIMAL128I>(),
             get_scalar_type_info<FieldType::OLAP_FIELD_TYPE_JSONB>(),
-<<<<<<< HEAD
+            get_scalar_type_info<FieldType::OLAP_FIELD_TYPE_VARIANT>(),
+            get_scalar_type_info<FieldType::OLAP_FIELD_TYPE_AGG_STATE>(),
+            nullptr};
             nullptr,
             get_scalar_type_info<FieldType::OLAP_FIELD_TYPE_AGG_STATE>(),
             get_scalar_type_info<FieldType::OLAP_FIELD_TYPE_IPV4>(),
             get_scalar_type_info<FieldType::OLAP_FIELD_TYPE_IPV6>()};
-=======
-            get_scalar_type_info<FieldType::OLAP_FIELD_TYPE_VARIANT>(),
-            get_scalar_type_info<FieldType::OLAP_FIELD_TYPE_AGG_STATE>(),
-            nullptr};
->>>>>>> ee567836
     return field_type_array[int(field_type)];
 }
 
