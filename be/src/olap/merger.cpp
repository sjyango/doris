--- conflicted
+++ resolved
@@ -169,10 +169,6 @@
     }
     VLOG_NOTICE << "sequence_col_idx=" << sequence_col_idx
                 << ", delete_sign_idx=" << delete_sign_idx;
-<<<<<<< HEAD
-    // for duplicate no keys
-=======
->>>>>>> 3200746c
     if (!key_columns.empty()) {
         column_groups->emplace_back(std::move(key_columns));
     }
