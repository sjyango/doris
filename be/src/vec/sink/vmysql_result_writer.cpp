// Licensed to the Apache Software Foundation (ASF) under one
// or more contributor license agreements.  See the NOTICE file
// distributed with this work for additional information
// regarding copyright ownership.  The ASF licenses this file
// to you under the Apache License, Version 2.0 (the
// "License"); you may not use this file except in compliance
// with the License.  You may obtain a copy of the License at
//
//   http://www.apache.org/licenses/LICENSE-2.0
//
// Unless required by applicable law or agreed to in writing,
// software distributed under the License is distributed on an
// "AS IS" BASIS, WITHOUT WARRANTIES OR CONDITIONS OF ANY
// KIND, either express or implied.  See the License for the
// specific language governing permissions and limitations
// under the License.

#include "vec/sink/vmysql_result_writer.h"

#include <fmt/core.h>
#include <gen_cpp/Data_types.h>
#include <gen_cpp/Metrics_types.h>
#include <glog/logging.h>
#include <stdint.h>
#include <string.h>
#include <sys/types.h>

#include <ostream>
#include <string>
#include <utility>

// IWYU pragma: no_include <opentelemetry/common/threadlocal.h>
#include "common/compiler_util.h" // IWYU pragma: keep
#include "gutil/integral_types.h"
#include "olap/hll.h"
#include "runtime/buffer_control_block.h"
#include "runtime/decimalv2_value.h"
#include "runtime/define_primitive_type.h"
#include "runtime/large_int_value.h"
#include "runtime/primitive_type.h"
#include "runtime/runtime_state.h"
#include "runtime/types.h"
#include "util/binary_cast.hpp"
#include "util/bitmap_value.h"
#include "util/jsonb_utils.h"
#include "util/quantile_state.h"
#include "vec/aggregate_functions/aggregate_function.h"
#include "vec/columns/column.h"
#include "vec/columns/column_array.h"
#include "vec/columns/column_complex.h"
#include "vec/columns/column_const.h"
#include "vec/columns/column_decimal.h"
#include "vec/columns/column_nullable.h"
#include "vec/columns/column_struct.h"
#include "vec/columns/column_vector.h"
#include "vec/columns/columns_number.h"
#include "vec/common/assert_cast.h"
#include "vec/common/pod_array.h"
#include "vec/common/string_ref.h"
#include "vec/core/block.h"
#include "vec/core/column_with_type_and_name.h"
#include "vec/core/field.h"
#include "vec/core/types.h"
#include "vec/data_types/data_type_array.h"
#include "vec/data_types/data_type_decimal.h"
#include "vec/data_types/data_type_map.h"
#include "vec/data_types/data_type_nullable.h"
#include "vec/data_types/data_type_struct.h"
#include "vec/exprs/vexpr.h"
#include "vec/exprs/vexpr_context.h"
#include "vec/runtime/ipv4_value.h"
#include "vec/runtime/ipv6_value.h"
#include "vec/runtime/vdatetime_value.h"


namespace doris {
namespace vectorized {

template <bool is_binary_format>
VMysqlResultWriter<is_binary_format>::VMysqlResultWriter(BufferControlBlock* sinker,
                                                         const VExprContextSPtrs& output_vexpr_ctxs,
                                                         RuntimeProfile* parent_profile)
        : VResultWriter(),
          _sinker(sinker),
          _output_vexpr_ctxs(output_vexpr_ctxs),
          _parent_profile(parent_profile) {}

template <bool is_binary_format>
Status VMysqlResultWriter<is_binary_format>::init(RuntimeState* state) {
    _init_profile();
    if (nullptr == _sinker) {
        return Status::InternalError("sinker is NULL pointer.");
    }
    set_output_object_data(state->return_object_data_as_binary());
    _is_dry_run = state->query_options().dry_run_query;
    return Status::OK();
}

template <bool is_binary_format>
void VMysqlResultWriter<is_binary_format>::_init_profile() {
    _append_row_batch_timer = ADD_TIMER(_parent_profile, "AppendBatchTime");
    _convert_tuple_timer = ADD_CHILD_TIMER(_parent_profile, "TupleConvertTime", "AppendBatchTime");
    _result_send_timer = ADD_CHILD_TIMER(_parent_profile, "ResultSendTime", "AppendBatchTime");
    _sent_rows_counter = ADD_COUNTER(_parent_profile, "NumSentRows", TUnit::UNIT);
    _bytes_sent_counter = ADD_COUNTER(_parent_profile, "BytesSent", TUnit::BYTES);
}

// (TODO Amory: do not need this function)
template <bool is_binary_format>
template <PrimitiveType type, bool is_nullable>
Status VMysqlResultWriter<is_binary_format>::_add_one_column(
        const ColumnPtr& column_ptr, std::unique_ptr<TFetchDataResult>& result,
        std::vector<MysqlRowBuffer<is_binary_format>>& rows_buffer, bool arg_const, int scale,
        const DataTypes& sub_types) {
    SCOPED_TIMER(_convert_tuple_timer);

    //if arg_const is true, the column_ptr is already expanded to one row
    const auto row_size = rows_buffer.size();

    doris::vectorized::ColumnPtr column;
    if constexpr (is_nullable) {
        column = assert_cast<const ColumnNullable&>(*column_ptr).get_nested_column_ptr();
    } else {
        column = column_ptr;
    }

    int buf_ret = 0;

    if constexpr (type == TYPE_OBJECT || type == TYPE_QUANTILE_STATE || type == TYPE_VARCHAR ||
                  type == TYPE_JSONB) {
        for (int i = 0; i < row_size; ++i) {
            if (0 != buf_ret) {
                return Status::InternalError("pack mysql buffer failed.");
            }

            const auto col_index = index_check_const(i, arg_const);

            if constexpr (is_nullable) {
                if (column_ptr->is_null_at(col_index)) {
                    buf_ret = rows_buffer[i].push_null();
                    continue;
                }
            }

            if constexpr (type == TYPE_OBJECT) {
                if (column->is_bitmap() && output_object_data()) {
                    const vectorized::ColumnComplexType<BitmapValue>* pColumnComplexType =
                            assert_cast<const vectorized::ColumnComplexType<BitmapValue>*>(
                                    column.get());
                    BitmapValue bitmapValue = pColumnComplexType->get_element(col_index);
                    size_t size = bitmapValue.getSizeInBytes();
                    std::unique_ptr<char[]> buf = std::make_unique<char[]>(size);
                    bitmapValue.write_to(buf.get());
                    buf_ret = rows_buffer[i].push_string(buf.get(), size);
                } else if (column->is_hll() && output_object_data()) {
                    const vectorized::ColumnComplexType<HyperLogLog>* pColumnComplexType =
                            assert_cast<const vectorized::ColumnComplexType<HyperLogLog>*>(
                                    column.get());
                    HyperLogLog hyperLogLog = pColumnComplexType->get_element(col_index);
                    size_t size = hyperLogLog.max_serialized_size();
                    std::unique_ptr<char[]> buf = std::make_unique<char[]>(size);
                    hyperLogLog.serialize((uint8*)buf.get());
                    buf_ret = rows_buffer[i].push_string(buf.get(), size);

                } else if (column->is_quantile_state() && output_object_data()) {
                    const vectorized::ColumnComplexType<QuantileStateDouble>* pColumnComplexType =
                            assert_cast<const vectorized::ColumnComplexType<QuantileStateDouble>*>(
                                    column.get());
                    QuantileStateDouble quantileValue = pColumnComplexType->get_element(col_index);
                    size_t size = quantileValue.get_serialized_size();
                    std::unique_ptr<char[]> buf = std::make_unique<char[]>(size);
                    quantileValue.serialize((uint8_t*)buf.get());
                    buf_ret = rows_buffer[i].push_string(buf.get(), size);
                } else {
                    buf_ret = rows_buffer[i].push_null();
                }
            }
            if constexpr (type == TYPE_VARCHAR) {
                const auto string_val = column->get_data_at(col_index);

                if (string_val.data == nullptr) {
                    if (string_val.size == 0) {
                        // 0x01 is a magic num, not useful actually, just for present ""
                        char* tmp_val = reinterpret_cast<char*>(0x01);
                        buf_ret = rows_buffer[i].push_string(tmp_val, string_val.size);
                    } else {
                        buf_ret = rows_buffer[i].push_null();
                    }
                } else {
                    buf_ret = rows_buffer[i].push_string(string_val.data, string_val.size);
                }
            }
            if constexpr (type == TYPE_JSONB) {
                const auto jsonb_val = column->get_data_at(col_index);
                // jsonb size == 0 is NULL
                if (jsonb_val.data == nullptr || jsonb_val.size == 0) {
                    buf_ret = rows_buffer[i].push_null();
                } else {
                    std::string json_str =
                            JsonbToJson::jsonb_to_json_string(jsonb_val.data, jsonb_val.size);
                    buf_ret = rows_buffer[i].push_string(json_str.c_str(), json_str.size());
                }
            }
        }
    } else if constexpr (type == TYPE_ARRAY) {
        DCHECK_EQ(sub_types.size(), 1);
        auto& column_array = assert_cast<const ColumnArray&>(*column);
        auto& offsets = column_array.get_offsets();
        for (ssize_t i = 0; i < row_size; ++i) {
            if (0 != buf_ret) {
                return Status::InternalError("pack mysql buffer failed.");
            }

            const auto col_index = index_check_const(i, arg_const);

            if constexpr (is_nullable) {
                if (column_ptr->is_null_at(col_index)) {
                    buf_ret = rows_buffer[i].push_null();
                    continue;
                }
            }

            rows_buffer[i].open_dynamic_mode();
            buf_ret = rows_buffer[i].push_string("[", 1);
            bool begin = true;
            for (auto j = offsets[col_index - 1]; j < offsets[col_index]; ++j) {
                if (!begin) {
                    buf_ret = rows_buffer[i].push_string(", ", 2);
                }
                const auto& data = column_array.get_data_ptr();
                if (data->is_null_at(j)) {
                    buf_ret = rows_buffer[i].push_string("NULL", strlen("NULL"));
                } else {
                    if (WhichDataType(remove_nullable(sub_types[0])).is_string()) {
                        buf_ret = rows_buffer[i].push_string("'", 1);
                        buf_ret = _add_one_cell(data, j, sub_types[0], rows_buffer[i], scale);
                        buf_ret = rows_buffer[i].push_string("'", 1);
                    } else {
                        buf_ret = _add_one_cell(data, j, sub_types[0], rows_buffer[i], scale);
                    }
                }
                begin = false;
            }
            buf_ret = rows_buffer[i].push_string("]", 1);
            rows_buffer[i].close_dynamic_mode();
        }
    } else if constexpr (type == TYPE_MAP) {
        DCHECK_GE(sub_types.size(), 1);
        auto& map_type = assert_cast<const DataTypeMap&>(*sub_types[0]);
        for (ssize_t i = 0; i < row_size; ++i) {
            if (0 != buf_ret) {
                return Status::InternalError("pack mysql buffer failed.");
            }

            const auto col_index = index_check_const(i, arg_const);

            if constexpr (is_nullable) {
                if (column_ptr->is_null_at(col_index)) {
                    buf_ret = rows_buffer[i].push_null();
                    continue;
                }
            }
            rows_buffer[i].open_dynamic_mode();
            std::string cell_str = map_type.to_string(*column, col_index);
            buf_ret = rows_buffer[i].push_string(cell_str.c_str(), strlen(cell_str.c_str()));

            rows_buffer[i].close_dynamic_mode();
        }
    } else if constexpr (type == TYPE_STRUCT) {
        DCHECK_GE(sub_types.size(), 1);
        auto& column_struct = assert_cast<const ColumnStruct&>(*column);
        for (ssize_t i = 0; i < row_size; ++i) {
            if (0 != buf_ret) {
                return Status::InternalError("pack mysql buffer failed.");
            }

            const auto col_index = index_check_const(i, arg_const);

            if constexpr (is_nullable) {
                if (column_ptr->is_null_at(col_index)) {
                    buf_ret = rows_buffer[i].push_null();
                    continue;
                }
            }

            rows_buffer[i].open_dynamic_mode();
            buf_ret = rows_buffer[i].push_string("{", 1);
            bool begin = true;
            for (size_t j = 0; j < sub_types.size(); ++j) {
                if (!begin) {
                    buf_ret = rows_buffer[i].push_string(", ", 2);
                }
                const auto& data = column_struct.get_column_ptr(j);
                if (data->is_null_at(col_index)) {
                    buf_ret = rows_buffer[i].push_string("NULL", strlen("NULL"));
                } else {
                    if (WhichDataType(remove_nullable(sub_types[j])).is_string()) {
                        buf_ret = rows_buffer[i].push_string("'", 1);
                        buf_ret = _add_one_cell(data, col_index, sub_types[j], rows_buffer[i]);
                        buf_ret = rows_buffer[i].push_string("'", 1);
                    } else {
                        buf_ret = _add_one_cell(data, col_index, sub_types[j], rows_buffer[i]);
                    }
                }
                begin = false;
            }
            buf_ret = rows_buffer[i].push_string("}", 1);
            rows_buffer[i].close_dynamic_mode();
        }
    } else if constexpr (type == TYPE_DECIMAL32 || type == TYPE_DECIMAL64 ||
                         type == TYPE_DECIMAL128I) {
        DCHECK_EQ(sub_types.size(), 1);
        for (int i = 0; i < row_size; ++i) {
            if (0 != buf_ret) {
                return Status::InternalError("pack mysql buffer failed.");
            }

            const auto col_index = index_check_const(i, arg_const);

            if constexpr (is_nullable) {
                if (column_ptr->is_null_at(col_index)) {
                    buf_ret = rows_buffer[i].push_null();
                    continue;
                }
            }
            std::string decimal_str = sub_types[0]->to_string(*column, col_index);
            buf_ret = rows_buffer[i].push_string(decimal_str.c_str(), decimal_str.length());
        }
    } else {
        using ColumnType = typename PrimitiveTypeTraits<type>::ColumnType;
        auto& data = assert_cast<const ColumnType&>(*column).get_data();

        for (int i = 0; i < row_size; ++i) {
            if (0 != buf_ret) {
                return Status::InternalError("pack mysql buffer failed.");
            }

            const auto col_index = index_check_const(i, arg_const);

            if constexpr (is_nullable) {
                if (column_ptr->is_null_at(col_index)) {
                    buf_ret = rows_buffer[i].push_null();
                    continue;
                }
            }

            if constexpr (type == TYPE_BOOLEAN) {
                //todo here need to using uint after MysqlRowBuffer support it
                buf_ret = rows_buffer[i].push_tinyint(data[col_index]);
            }
            if constexpr (type == TYPE_TINYINT) {
                buf_ret = rows_buffer[i].push_tinyint(data[col_index]);
            }
            if constexpr (type == TYPE_SMALLINT) {
                buf_ret = rows_buffer[i].push_smallint(data[col_index]);
            }
            if constexpr (type == TYPE_INT) {
                buf_ret = rows_buffer[i].push_int(data[col_index]);
            }
            if constexpr (type == TYPE_BIGINT) {
                buf_ret = rows_buffer[i].push_bigint(data[col_index]);
            }
            if constexpr (type == TYPE_LARGEINT) {
                auto v = LargeIntValue::to_string(data[col_index]);
                buf_ret = rows_buffer[i].push_string(v.c_str(), v.size());
            }
            if constexpr (type == TYPE_FLOAT) {
                buf_ret = rows_buffer[i].push_float(data[col_index]);
            }
            if constexpr (type == TYPE_DOUBLE) {
                buf_ret = rows_buffer[i].push_double(data[col_index]);
            }
            if constexpr (type == TYPE_TIME || type == TYPE_TIMEV2) {
                buf_ret = rows_buffer[i].push_time(data[col_index]);
            }
            if constexpr (type == TYPE_DATETIME) {
                auto time_num = data[col_index];
                VecDateTimeValue time_val = binary_cast<Int64, VecDateTimeValue>(time_num);
                buf_ret = rows_buffer[i].push_vec_datetime(time_val);
            }
            if constexpr (type == TYPE_DATEV2) {
                auto time_num = data[col_index];
                DateV2Value<DateV2ValueType> date_val =
                        binary_cast<UInt32, DateV2Value<DateV2ValueType>>(time_num);
                buf_ret = rows_buffer[i].push_vec_datetime(date_val);
            }
            if constexpr (type == TYPE_DATETIMEV2) {
                auto time_num = data[col_index];
                char buf[64];
                DateV2Value<DateTimeV2ValueType> date_val =
                        binary_cast<UInt64, DateV2Value<DateTimeV2ValueType>>(time_num);
                char* pos = date_val.to_string(buf, scale);
                buf_ret = rows_buffer[i].push_string(buf, pos - buf - 1);
            }
            if constexpr (type == TYPE_DECIMALV2) {
                DecimalV2Value decimal_val(data[col_index]);
                auto decimal_str = decimal_val.to_string(scale);
                buf_ret = rows_buffer[i].push_string(decimal_str.c_str(), decimal_str.length());
            }
            if constexpr (type == TYPE_IPV4) {
                IPv4Value ipv4_val(data[col_index]);
                auto ipv4_str = ipv4_val.to_string();
                buf_ret = rows_buffer[i].push_string(ipv4_str.c_str(), ipv4_str.length());
            }
            if constexpr (type == TYPE_IPV6) {
                IPv6Value ipv6_val(data[col_index]);
                auto ipv6_str = ipv6_val.to_string();
                buf_ret = rows_buffer[i].push_string(ipv6_str.c_str(), ipv6_str.length());
            }
        }
    }
    if (0 != buf_ret) {
        return Status::InternalError("pack mysql buffer failed.");
    }

    return Status::OK();
}

template <bool is_binary_format>
int VMysqlResultWriter<is_binary_format>::_add_one_cell(const ColumnPtr& column_ptr, size_t row_idx,
                                                        const DataTypePtr& type,
                                                        MysqlRowBuffer<is_binary_format>& buffer,
                                                        int scale) {
    WhichDataType which(type->get_type_id());
    if (which.is_nullable() && column_ptr->is_null_at(row_idx)) {
        return buffer.push_null();
    }

    ColumnPtr column;
    if (which.is_nullable()) {
        column = assert_cast<const ColumnNullable&>(*column_ptr).get_nested_column_ptr();
        which = WhichDataType(assert_cast<const DataTypeNullable&>(*type).get_nested_type());
    } else {
        column = column_ptr;
    }

    if (which.is_uint8()) {
        auto& data = assert_cast<const ColumnUInt8&>(*column).get_data();
        return buffer.push_tinyint(data[row_idx]);
    } else if (which.is_int8()) {
        auto& data = assert_cast<const ColumnInt8&>(*column).get_data();
        return buffer.push_tinyint(data[row_idx]);
    } else if (which.is_int16()) {
        auto& data = assert_cast<const ColumnInt16&>(*column).get_data();
        return buffer.push_smallint(data[row_idx]);
    } else if (which.is_int32()) {
        auto& data = assert_cast<const ColumnInt32&>(*column).get_data();
        return buffer.push_int(data[row_idx]);
    } else if (which.is_int64()) {
        auto& data = assert_cast<const ColumnInt64&>(*column).get_data();
        return buffer.push_bigint(data[row_idx]);
    } else if (which.is_int128()) {
        auto& data = assert_cast<const ColumnInt128&>(*column).get_data();
        auto v = LargeIntValue::to_string(data[row_idx]);
        return buffer.push_string(v.c_str(), v.size());
    } else if (which.is_float32()) {
        auto& data = assert_cast<const ColumnFloat32&>(*column).get_data();
        return buffer.push_float(data[row_idx]);
    } else if (which.is_float64()) {
        auto& data = assert_cast<const ColumnFloat64&>(*column).get_data();
        return buffer.push_double(data[row_idx]);
    } else if (which.is_string()) {
        int buf_ret = 0;
        const auto string_val = column->get_data_at(row_idx);
        if (string_val.data == nullptr) {
            if (string_val.size == 0) {
                // 0x01 is a magic num, not useful actually, just for present ""
                char* tmp_val = reinterpret_cast<char*>(0x01);
                buf_ret = buffer.push_string(tmp_val, string_val.size);
            } else {
                buf_ret = buffer.push_null();
            }
        } else {
            buf_ret = buffer.push_string(string_val.data, string_val.size);
        }
        return buf_ret;
    } else if (which.is_date_or_datetime()) {
        auto& column_vector = assert_cast<const ColumnVector<Int64>&>(*column);
        auto value = column_vector[row_idx].get<Int64>();
        VecDateTimeValue datetime = binary_cast<Int64, VecDateTimeValue>(value);
        if (which.is_date()) {
            datetime.cast_to_date();
        }
        char buf[64];
        char* pos = datetime.to_string(buf);
        return buffer.push_string(buf, pos - buf - 1);
    } else if (which.is_date_v2()) {
        auto& column_vector = assert_cast<const ColumnVector<UInt32>&>(*column);
        auto value = column_vector[row_idx].get<UInt32>();
        DateV2Value<DateV2ValueType> datev2 =
                binary_cast<UInt32, DateV2Value<DateV2ValueType>>(value);
        char buf[64];
        char* pos = datev2.to_string(buf);
        return buffer.push_string(buf, pos - buf - 1);
    } else if (which.is_date_time_v2()) {
        auto& column_vector = assert_cast<const ColumnVector<UInt64>&>(*column);
        auto value = column_vector[row_idx].get<UInt64>();
        DateV2Value<DateTimeV2ValueType> datetimev2 =
                binary_cast<UInt64, DateV2Value<DateTimeV2ValueType>>(value);
        char buf[64];
        char* pos = datetimev2.to_string(buf, scale);
        return buffer.push_string(buf, pos - buf - 1);
    } else if (which.is_decimal32()) {
        DataTypePtr nested_type = type;
        if (type->is_nullable()) {
            nested_type = assert_cast<const DataTypeNullable&>(*type).get_nested_type();
        }
        auto decimal_str = assert_cast<const DataTypeDecimal<Decimal32>*>(nested_type.get())
                                   ->to_string(*column, row_idx);
        return buffer.push_string(decimal_str.c_str(), decimal_str.length());
    } else if (which.is_decimal64()) {
        DataTypePtr nested_type = type;
        if (type->is_nullable()) {
            nested_type = assert_cast<const DataTypeNullable&>(*type).get_nested_type();
        }
        auto decimal_str = assert_cast<const DataTypeDecimal<Decimal64>*>(nested_type.get())
                                   ->to_string(*column, row_idx);
        return buffer.push_string(decimal_str.c_str(), decimal_str.length());
    } else if (which.is_decimal128()) {
        auto& column_data =
                static_cast<const ColumnDecimal<vectorized::Decimal128>&>(*column).get_data();
        DecimalV2Value decimal_val(column_data[row_idx]);
        auto decimal_str = decimal_val.to_string();
        return buffer.push_string(decimal_str.c_str(), decimal_str.length());
    } else if (which.is_decimal128i()) {
        DataTypePtr nested_type = type;
        if (type->is_nullable()) {
            nested_type = assert_cast<const DataTypeNullable&>(*type).get_nested_type();
        }
        auto decimal_str = assert_cast<const DataTypeDecimal<Decimal128I>*>(nested_type.get())
                                   ->to_string(*column, row_idx);
        return buffer.push_string(decimal_str.c_str(), decimal_str.length());
        // TODO(xy): support nested struct
    } else if (which.is_array()) {
        auto& column_array = assert_cast<const ColumnArray&>(*column);
        auto& offsets = column_array.get_offsets();
        DataTypePtr sub_type;
        if (type->is_nullable()) {
            auto& nested_type = assert_cast<const DataTypeNullable&>(*type).get_nested_type();
            sub_type = assert_cast<const DataTypeArray&>(*nested_type).get_nested_type();
        } else {
            sub_type = assert_cast<const DataTypeArray&>(*type).get_nested_type();
        }

        int start = offsets[row_idx - 1];
        int length = offsets[row_idx] - start;
        const auto& data = column_array.get_data_ptr();

        int buf_ret = buffer.push_string("[", strlen("["));
        bool begin = true;
        for (int i = 0; i < length; ++i) {
            int position = start + i;
            if (begin) {
                begin = false;
            } else {
                buf_ret = buffer.push_string(", ", strlen(", "));
            }
            if (data->is_null_at(position)) {
                buf_ret = buffer.push_string("NULL", strlen("NULL"));
            } else {
                buf_ret = _add_one_cell(data, position, sub_type, buffer);
            }
        }
        buf_ret = buffer.push_string("]", strlen("]"));
        return buf_ret;
    } else if (which.is_struct()) {
        auto& column_struct = assert_cast<const ColumnStruct&>(*column);

        DataTypePtr nested_type = type;
        if (type->is_nullable()) {
            nested_type = assert_cast<const DataTypeNullable&>(*type).get_nested_type();
        }

        size_t tuple_size = column_struct.tuple_size();

        int buf_ret = buffer.push_string("{", strlen("{"));
        bool begin = true;
        for (int i = 0; i < tuple_size; ++i) {
            const auto& data = column_struct.get_column_ptr(i);
            const auto& sub_type = assert_cast<const DataTypeStruct&>(*nested_type).get_element(i);

            if (begin) {
                begin = false;
            } else {
                buf_ret = buffer.push_string(", ", strlen(", "));
            }

            if (data->is_null_at(row_idx)) {
                buf_ret = buffer.push_string("NULL", strlen("NULL"));
            } else {
                if (WhichDataType(remove_nullable(sub_type)).is_string()) {
                    buf_ret = buffer.push_string("'", 1);
                    buf_ret = _add_one_cell(data, row_idx, sub_type, buffer, scale);
                    buf_ret = buffer.push_string("'", 1);
                } else {
                    buf_ret = _add_one_cell(data, row_idx, sub_type, buffer, scale);
                }
            }
        }
        buf_ret = buffer.push_string("}", strlen("}"));
        return buf_ret;
    } else {
        LOG(WARNING) << "sub TypeIndex(" << (int)which.idx << "not supported yet";
        return -1;
    }
}

template <bool is_binary_format>
Status VMysqlResultWriter<is_binary_format>::append_block(Block& input_block) {
    SCOPED_TIMER(_append_row_batch_timer);
    Status status = Status::OK();
    if (UNLIKELY(input_block.rows() == 0)) {
        return status;
    }

    // Exec vectorized expr here to speed up, block.rows() == 0 means expr exec
    // failed, just return the error status
    Block block;
    RETURN_IF_ERROR(VExprContext::get_output_block_after_execute_exprs(_output_vexpr_ctxs,
                                                                       input_block, &block));
    auto num_rows = block.rows();
    std::vector<MysqlRowBuffer<is_binary_format>> rows_buffer;
    rows_buffer.resize(num_rows);
    if constexpr (is_binary_format) {
        for (MysqlRowBuffer<is_binary_format>& buf : rows_buffer) {
            buf.start_binary_row(_output_vexpr_ctxs.size());
        }
    }

    // convert one batch
    auto result = std::make_unique<TFetchDataResult>();
    for (int i = 0; status.ok() && i < _output_vexpr_ctxs.size(); ++i) {
        const auto& [column_ptr, col_const] = unpack_if_const(block.get_by_position(i).column);
        auto type_ptr = block.get_by_position(i).type;

        DCHECK(num_rows == block.get_by_position(i).column->size())
                << fmt::format("block's rows({}) != column{}'s size({})", num_rows, i,
                               block.get_by_position(i).column->size());

<<<<<<< HEAD
        RETURN_IF_ERROR(type_ptr->get_serde()->write_column_to_mysql(
                *column_ptr, output_object_data(), rows_buffer, 0, 0, num_rows, col_const));
=======
        int scale = _output_vexpr_ctxs[i]->root()->type().scale;
        switch (_output_vexpr_ctxs[i]->root()->result_type()) {
        case TYPE_BOOLEAN:
            if (type_ptr->is_nullable()) {
                status = _add_one_column<PrimitiveType::TYPE_BOOLEAN, true>(column_ptr, result,
                                                                            rows_buffer, col_const);
            } else {
                status = _add_one_column<PrimitiveType::TYPE_BOOLEAN, false>(
                        column_ptr, result, rows_buffer, col_const);
            }
            break;
        case TYPE_TINYINT: {
            if (type_ptr->is_nullable()) {
                status = _add_one_column<PrimitiveType::TYPE_TINYINT, true>(column_ptr, result,
                                                                            rows_buffer, col_const);
            } else {
                status = _add_one_column<PrimitiveType::TYPE_TINYINT, false>(
                        column_ptr, result, rows_buffer, col_const);
            }
            break;
        }
        case TYPE_SMALLINT: {
            if (type_ptr->is_nullable()) {
                status = _add_one_column<PrimitiveType::TYPE_SMALLINT, true>(
                        column_ptr, result, rows_buffer, col_const);
            } else {
                status = _add_one_column<PrimitiveType::TYPE_SMALLINT, false>(
                        column_ptr, result, rows_buffer, col_const);
            }
            break;
        }
        case TYPE_INT: {
            if (type_ptr->is_nullable()) {
                status = _add_one_column<PrimitiveType::TYPE_INT, true>(column_ptr, result,
                                                                        rows_buffer, col_const);
            } else {
                status = _add_one_column<PrimitiveType::TYPE_INT, false>(column_ptr, result,
                                                                         rows_buffer, col_const);
            }
            break;
        }
        case TYPE_BIGINT: {
            if (type_ptr->is_nullable()) {
                status = _add_one_column<PrimitiveType::TYPE_BIGINT, true>(column_ptr, result,
                                                                           rows_buffer, col_const);
            } else {
                status = _add_one_column<PrimitiveType::TYPE_BIGINT, false>(column_ptr, result,
                                                                            rows_buffer, col_const);
            }
            break;
        }
        case TYPE_LARGEINT: {
            if (type_ptr->is_nullable()) {
                status = _add_one_column<PrimitiveType::TYPE_LARGEINT, true>(
                        column_ptr, result, rows_buffer, col_const);
            } else {
                status = _add_one_column<PrimitiveType::TYPE_LARGEINT, false>(
                        column_ptr, result, rows_buffer, col_const);
            }
            break;
        }
        case TYPE_IPV4: {
            if (type_ptr->is_nullable()) {
                status = _add_one_column<PrimitiveType::TYPE_IPV4, true>(column_ptr, result,
                                                                        rows_buffer, col_const);
            } else {
                status = _add_one_column<PrimitiveType::TYPE_IPV4, false>(column_ptr, result,
                                                                         rows_buffer, col_const);
            }
            break;
        }
        case TYPE_IPV6: {
            if (type_ptr->is_nullable()) {
                status = _add_one_column<PrimitiveType::TYPE_IPV6, true>(column_ptr, result,
                                                                         rows_buffer, col_const);
            } else {
                status = _add_one_column<PrimitiveType::TYPE_IPV6, false>(column_ptr, result,
                                                                          rows_buffer, col_const);
            }
            break;
        }
        case TYPE_FLOAT: {
            if (type_ptr->is_nullable()) {
                status = _add_one_column<PrimitiveType::TYPE_FLOAT, true>(column_ptr, result,
                                                                          rows_buffer, col_const);
            } else {
                status = _add_one_column<PrimitiveType::TYPE_FLOAT, false>(column_ptr, result,
                                                                           rows_buffer, col_const);
            }
            break;
        }
        case TYPE_DOUBLE: {
            if (type_ptr->is_nullable()) {
                status = _add_one_column<PrimitiveType::TYPE_DOUBLE, true>(column_ptr, result,
                                                                           rows_buffer, col_const);
            } else {
                status = _add_one_column<PrimitiveType::TYPE_DOUBLE, false>(column_ptr, result,
                                                                            rows_buffer, col_const);
            }
            break;
        }
        case TYPE_TIME: {
            if (type_ptr->is_nullable()) {
                status = _add_one_column<PrimitiveType::TYPE_TIME, true>(column_ptr, result,
                                                                         rows_buffer, col_const);
            } else {
                status = _add_one_column<PrimitiveType::TYPE_TIME, false>(column_ptr, result,
                                                                          rows_buffer, col_const);
            }
            break;
        }
        case TYPE_TIMEV2: {
            if (type_ptr->is_nullable()) {
                status = _add_one_column<PrimitiveType::TYPE_TIMEV2, true>(column_ptr, result,
                                                                           rows_buffer, col_const);
            } else {
                status = _add_one_column<PrimitiveType::TYPE_TIMEV2, false>(column_ptr, result,
                                                                            rows_buffer, col_const);
            }
            break;
        }
        case TYPE_STRING:
        case TYPE_CHAR:
        case TYPE_VARCHAR:
        case TYPE_AGG_STATE: {
            if (type_ptr->is_nullable()) {
                status = _add_one_column<PrimitiveType::TYPE_VARCHAR, true>(column_ptr, result,
                                                                            rows_buffer, col_const);
            } else {
                status = _add_one_column<PrimitiveType::TYPE_VARCHAR, false>(
                        column_ptr, result, rows_buffer, col_const);
            }
            break;
        }
        case TYPE_DECIMALV2: {
            if (type_ptr->is_nullable()) {
                auto& nested_type =
                        assert_cast<const DataTypeNullable&>(*type_ptr).get_nested_type();
                status = _add_one_column<PrimitiveType::TYPE_DECIMALV2, true>(
                        column_ptr, result, rows_buffer, col_const, scale, {nested_type});
            } else {
                status = _add_one_column<PrimitiveType::TYPE_DECIMALV2, false>(
                        column_ptr, result, rows_buffer, col_const, scale, {type_ptr});
            }
            break;
        }
        case TYPE_DECIMAL32: {
            if (type_ptr->is_nullable()) {
                auto& nested_type =
                        assert_cast<const DataTypeNullable&>(*type_ptr).get_nested_type();
                status = _add_one_column<PrimitiveType::TYPE_DECIMAL32, true>(
                        column_ptr, result, rows_buffer, col_const, scale, {nested_type});
            } else {
                status = _add_one_column<PrimitiveType::TYPE_DECIMAL32, false>(
                        column_ptr, result, rows_buffer, col_const, scale, {type_ptr});
            }
            break;
        }
        case TYPE_DECIMAL64: {
            if (type_ptr->is_nullable()) {
                auto& nested_type =
                        assert_cast<const DataTypeNullable&>(*type_ptr).get_nested_type();
                status = _add_one_column<PrimitiveType::TYPE_DECIMAL64, true>(
                        column_ptr, result, rows_buffer, col_const, scale, {nested_type});
            } else {
                status = _add_one_column<PrimitiveType::TYPE_DECIMAL64, false>(
                        column_ptr, result, rows_buffer, col_const, scale, {type_ptr});
            }
            break;
        }
        case TYPE_DECIMAL128I: {
            if (type_ptr->is_nullable()) {
                auto& nested_type =
                        assert_cast<const DataTypeNullable&>(*type_ptr).get_nested_type();
                status = _add_one_column<PrimitiveType::TYPE_DECIMAL128I, true>(
                        column_ptr, result, rows_buffer, col_const, scale, {nested_type});
            } else {
                status = _add_one_column<PrimitiveType::TYPE_DECIMAL128I, false>(
                        column_ptr, result, rows_buffer, col_const, scale, {type_ptr});
            }
            break;
        }
        case TYPE_JSONB: {
            if (type_ptr->is_nullable()) {
                status = _add_one_column<PrimitiveType::TYPE_JSONB, true>(column_ptr, result,
                                                                          rows_buffer, col_const);
            } else {
                status = _add_one_column<PrimitiveType::TYPE_JSONB, false>(column_ptr, result,
                                                                           rows_buffer, col_const);
            }
            break;
        }
        case TYPE_DATE:
        case TYPE_DATETIME: {
            if (type_ptr->is_nullable()) {
                status = _add_one_column<PrimitiveType::TYPE_DATETIME, true>(
                        column_ptr, result, rows_buffer, col_const);
            } else {
                status = _add_one_column<PrimitiveType::TYPE_DATETIME, false>(
                        column_ptr, result, rows_buffer, col_const);
            }
            break;
        }
        case TYPE_DATEV2: {
            if (type_ptr->is_nullable()) {
                status = _add_one_column<PrimitiveType::TYPE_DATEV2, true>(column_ptr, result,
                                                                           rows_buffer, col_const);
            } else {
                status = _add_one_column<PrimitiveType::TYPE_DATEV2, false>(column_ptr, result,
                                                                            rows_buffer, col_const);
            }
            break;
        }
        case TYPE_DATETIMEV2: {
            if (type_ptr->is_nullable()) {
                status = _add_one_column<PrimitiveType::TYPE_DATETIMEV2, true>(
                        column_ptr, result, rows_buffer, col_const, scale);
            } else {
                status = _add_one_column<PrimitiveType::TYPE_DATETIMEV2, false>(
                        column_ptr, result, rows_buffer, col_const, scale);
            }
            break;
        }
        case TYPE_HLL:
        case TYPE_QUANTILE_STATE:
        case TYPE_OBJECT: {
            if (type_ptr->is_nullable()) {
                status = _add_one_column<PrimitiveType::TYPE_OBJECT, true>(column_ptr, result,
                                                                           rows_buffer, col_const);
            } else {
                status = _add_one_column<PrimitiveType::TYPE_OBJECT, false>(column_ptr, result,
                                                                            rows_buffer, col_const);
            }
            break;
        }
        case TYPE_ARRAY: {
            // Currently all functions only support single-level nested arrays，
            // so we use Array's child scale to represent the scale of nested type.
            scale = _output_vexpr_ctxs[i]->root()->type().children[0].scale;
            if (type_ptr->is_nullable()) {
                auto& nested_type =
                        assert_cast<const DataTypeNullable&>(*type_ptr).get_nested_type();
                auto& sub_type = assert_cast<const DataTypeArray&>(*nested_type).get_nested_type();
                status = _add_one_column<PrimitiveType::TYPE_ARRAY, true>(
                        column_ptr, result, rows_buffer, col_const, scale, {sub_type});
            } else {
                auto& sub_type = assert_cast<const DataTypeArray&>(*type_ptr).get_nested_type();
                status = _add_one_column<PrimitiveType::TYPE_ARRAY, false>(
                        column_ptr, result, rows_buffer, col_const, scale, {sub_type});
            }
            break;
        }
        case TYPE_STRUCT: {
            if (type_ptr->is_nullable()) {
                auto& nested_type =
                        assert_cast<const DataTypeNullable&>(*type_ptr).get_nested_type();
                auto& sub_types = assert_cast<const DataTypeStruct&>(*nested_type).get_elements();
                status = _add_one_column<PrimitiveType::TYPE_STRUCT, true>(
                        column_ptr, result, rows_buffer, col_const, scale, sub_types);
            } else {
                auto& sub_types = assert_cast<const DataTypeStruct&>(*type_ptr).get_elements();
                status = _add_one_column<PrimitiveType::TYPE_STRUCT, false>(
                        column_ptr, result, rows_buffer, col_const, scale, sub_types);
            }
            break;
        }
        case TYPE_MAP: {
            if (type_ptr->is_nullable()) {
                auto& nested_type =
                        assert_cast<const DataTypeNullable&>(*type_ptr).get_nested_type(); //for map
                status = _add_one_column<PrimitiveType::TYPE_MAP, true>(
                        column_ptr, result, rows_buffer, col_const, scale, {nested_type});
            } else {
                status = _add_one_column<PrimitiveType::TYPE_MAP, false>(
                        column_ptr, result, rows_buffer, col_const, scale, {type_ptr});
            }
            break;
        }
        default: {
            LOG(WARNING) << "can't convert this type to mysql type. type = "
                         << _output_vexpr_ctxs[i]->root()->type();
            return Status::InternalError("vec block pack mysql buffer failed.");
        }
        }
>>>>>>> 3200746c

        if (!status) {
            LOG(WARNING) << "convert row to mysql result failed. block_struct="
                         << block.dump_structure();
            break;
        }
    }

    uint64_t bytes_sent = 0;
    // copy MysqlRowBuffer to Thrift
    result->result_batch.rows.resize(num_rows);
    for (int i = 0; i < num_rows; ++i) {
        result->result_batch.rows[i].append(rows_buffer[i].buf(), rows_buffer[i].length());
        bytes_sent += rows_buffer[i].length();
    }

    if (status) {
        SCOPED_TIMER(_result_send_timer);
        // If this is a dry run task, no need to send data block
        if (!_is_dry_run) {
            if (_sinker) {
                status = _sinker->add_batch(result);
            } else {
                _results.push_back(std::move(result));
            }
        }
        if (status.ok()) {
            _written_rows += num_rows;
            if (!_is_dry_run) {
                _bytes_sent += bytes_sent;
            }
        } else {
            LOG(WARNING) << "append result batch to sink failed.";
        }
    }

    return status;
}

template <bool is_binary_format>
bool VMysqlResultWriter<is_binary_format>::can_sink() {
    return _sinker->can_sink();
}

template <bool is_binary_format>
Status VMysqlResultWriter<is_binary_format>::close() {
    COUNTER_SET(_sent_rows_counter, _written_rows);
    COUNTER_UPDATE(_bytes_sent_counter, _bytes_sent);
    return Status::OK();
}

template class VMysqlResultWriter<true>;
template class VMysqlResultWriter<false>;

} // namespace vectorized
} // namespace doris<|MERGE_RESOLUTION|>--- conflicted
+++ resolved
@@ -77,9 +77,9 @@
 namespace vectorized {
 
 template <bool is_binary_format>
-VMysqlResultWriter<is_binary_format>::VMysqlResultWriter(BufferControlBlock* sinker,
-                                                         const VExprContextSPtrs& output_vexpr_ctxs,
-                                                         RuntimeProfile* parent_profile)
+VMysqlResultWriter<is_binary_format>::VMysqlResultWriter(
+        BufferControlBlock* sinker, const std::vector<VExprContext*>& output_vexpr_ctxs,
+        RuntimeProfile* parent_profile)
         : VResultWriter(),
           _sinker(sinker),
           _output_vexpr_ctxs(output_vexpr_ctxs),
@@ -102,10 +102,8 @@
     _convert_tuple_timer = ADD_CHILD_TIMER(_parent_profile, "TupleConvertTime", "AppendBatchTime");
     _result_send_timer = ADD_CHILD_TIMER(_parent_profile, "ResultSendTime", "AppendBatchTime");
     _sent_rows_counter = ADD_COUNTER(_parent_profile, "NumSentRows", TUnit::UNIT);
-    _bytes_sent_counter = ADD_COUNTER(_parent_profile, "BytesSent", TUnit::BYTES);
 }
 
-// (TODO Amory: do not need this function)
 template <bool is_binary_format>
 template <PrimitiveType type, bool is_nullable>
 Status VMysqlResultWriter<is_binary_format>::_add_one_column(
@@ -637,10 +635,6 @@
                 << fmt::format("block's rows({}) != column{}'s size({})", num_rows, i,
                                block.get_by_position(i).column->size());
 
-<<<<<<< HEAD
-        RETURN_IF_ERROR(type_ptr->get_serde()->write_column_to_mysql(
-                *column_ptr, output_object_data(), rows_buffer, 0, 0, num_rows, col_const));
-=======
         int scale = _output_vexpr_ctxs[i]->root()->type().scale;
         switch (_output_vexpr_ctxs[i]->root()->result_type()) {
         case TYPE_BOOLEAN:
@@ -925,7 +919,6 @@
             return Status::InternalError("vec block pack mysql buffer failed.");
         }
         }
->>>>>>> 3200746c
 
         if (!status) {
             LOG(WARNING) << "convert row to mysql result failed. block_struct="
@@ -934,12 +927,10 @@
         }
     }
 
-    uint64_t bytes_sent = 0;
     // copy MysqlRowBuffer to Thrift
     result->result_batch.rows.resize(num_rows);
     for (int i = 0; i < num_rows; ++i) {
         result->result_batch.rows[i].append(rows_buffer[i].buf(), rows_buffer[i].length());
-        bytes_sent += rows_buffer[i].length();
     }
 
     if (status) {
@@ -954,9 +945,6 @@
         }
         if (status.ok()) {
             _written_rows += num_rows;
-            if (!_is_dry_run) {
-                _bytes_sent += bytes_sent;
-            }
         } else {
             LOG(WARNING) << "append result batch to sink failed.";
         }
@@ -973,7 +961,6 @@
 template <bool is_binary_format>
 Status VMysqlResultWriter<is_binary_format>::close() {
     COUNTER_SET(_sent_rows_counter, _written_rows);
-    COUNTER_UPDATE(_bytes_sent_counter, _bytes_sent);
     return Status::OK();
 }
 
