--- conflicted
+++ resolved
@@ -2104,13 +2104,10 @@
                           std::is_same_v<ToDataType, DataTypeDateTime> ||
                           std::is_same_v<ToDataType, DataTypeDateV2> ||
                           std::is_same_v<ToDataType, DataTypeDateTimeV2> ||
-<<<<<<< HEAD
+                          std::is_same_v<ToDataType, DataTypeTimeV2>) {
                           std::is_same_v<ToDataType, DataTypeTime> ||
                           std::is_same_v<ToDataType, DataTypeIPv4> ||
                           std::is_same_v<ToDataType, DataTypeIPv6>) {
-=======
-                          std::is_same_v<ToDataType, DataTypeTimeV2>) {
->>>>>>> d7f1a4fb
                 ret = create_wrapper(from_type, check_and_get_data_type<ToDataType>(to_type.get()),
                                      requested_result_is_nullable);
                 return true;
