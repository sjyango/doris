// Licensed to the Apache Software Foundation (ASF) under one
// or more contributor license agreements.  See the NOTICE file
// distributed with this work for additional information
// regarding copyright ownership.  The ASF licenses this file
// to you under the Apache License, Version 2.0 (the
// "License"); you may not use this file except in compliance
// with the License.  You may obtain a copy of the License at
//
//   http://www.apache.org/licenses/LICENSE-2.0
//
// Unless required by applicable law or agreed to in writing,
// software distributed under the License is distributed on an
// "AS IS" BASIS, WITHOUT WARRANTIES OR CONDITIONS OF ANY
// KIND, either express or implied.  See the License for the
// specific language governing permissions and limitations
// under the License.

#pragma once

#include <gen_cpp/data.pb.h>
#include <snappy/snappy.h>

#include <iostream>
#include <unordered_map>

#include "common/exception.h"
#include "util/binary_cast.hpp"
#include "util/string_parser.hpp"
#include "vec/common/arena.h"
#include "vec/common/string_buffer.hpp"
#include "vec/common/string_ref.h"
#include "vec/common/uint128.h"
#include "vec/core/types.h"
#include "vec/io/reader_buffer.h"
#include "vec/io/var_int.h"
#include "vec/runtime/ipv4_value.h"
#include "vec/runtime/ipv6_value.h"
#include "vec/runtime/vdatetime_value.h"

namespace doris::vectorized {

// Define in the namespace and avoid defining global macros,
// because it maybe conflicts with other libs
static constexpr size_t DEFAULT_MAX_STRING_SIZE = 1073741824; // 1GB
static constexpr size_t DEFAULT_MAX_JSON_SIZE = 1073741824;   // 1GB
static constexpr auto WRITE_HELPERS_MAX_INT_WIDTH = 40U;

using ZoneList = std::unordered_map<std::string, cctz::time_zone>;

inline std::string int128_to_string(__int128_t value) {
    fmt::memory_buffer buffer;
    fmt::format_to(buffer, "{}", value);
    return std::string(buffer.data(), buffer.size());
}

inline std::string int128_to_string(UInt128 value) {
    return value.to_hex_string();
}

template <typename T>
void write_text(Decimal<T> value, UInt32 scale, std::ostream& ostr) {
    if (value < Decimal<T>(0)) {
        value *= Decimal<T>(-1);
        if (value > Decimal<T>(0)) {
            ostr << '-';
        }
    }

    T whole_part = value;

    if (scale) {
        whole_part = value / decimal_scale_multiplier<T>(scale);
    }
    if constexpr (std::is_same_v<T, __int128_t>) {
        ostr << int128_to_string(whole_part);
    } else {
        ostr << whole_part;
    }
    if (scale) {
        ostr << '.';
        String str_fractional(scale, '0');
        Int32 pos = scale - 1;
        if (value < Decimal<T>(0) && pos >= 0) {
            // Reach here iff this value is a min value of a signed numeric type. It means min<int>()
            // which is -2147483648 multiply -1 is still -2147483648.
            str_fractional[pos] += (value / 10 * 10) - value;
            pos--;
            value /= 10;
            value *= Decimal<T>(-1);
        }
        for (; pos >= 0; --pos, value /= 10) {
            str_fractional[pos] += value % 10;
        }
        ostr.write(str_fractional.data(), scale);
    }
}
/// Methods for output in binary format.

/// Write POD-type in native format. It's recommended to use only with packed (dense) data types.
template <typename Type>
void write_pod_binary(const Type& x, BufferWritable& buf) {
    buf.write(reinterpret_cast<const char*>(&x), sizeof(x));
}

template <typename Type>
void write_int_binary(const Type& x, BufferWritable& buf) {
    write_pod_binary(x, buf);
}

template <typename Type>
void write_float_binary(const Type& x, BufferWritable& buf) {
    write_pod_binary(x, buf);
}

inline void write_string_binary(const std::string& s, BufferWritable& buf) {
    write_var_uint(s.size(), buf);
    buf.write(s.data(), s.size());
}

inline void write_string_binary(const StringRef& s, BufferWritable& buf) {
    write_var_uint(s.size, buf);
    buf.write(s.data, s.size);
}

inline void write_string_binary(const char* s, BufferWritable& buf) {
    write_string_binary(StringRef {std::string(s)}, buf);
}

inline void write_json_binary(JsonbField s, BufferWritable& buf) {
    write_string_binary(StringRef {s.get_value(), s.get_size()}, buf);
}

template <typename Type>
void write_vector_binary(const std::vector<Type>& v, BufferWritable& buf) {
    write_var_uint(v.size(), buf);

    for (typename std::vector<Type>::const_iterator it = v.begin(); it != v.end(); ++it) {
        write_binary(*it, buf);
    }
}

inline void write_binary(const String& x, BufferWritable& buf) {
    write_string_binary(x, buf);
}

inline void write_binary(const StringRef& x, BufferWritable& buf) {
    write_string_binary(x, buf);
}

template <typename Type>
void write_binary(const Type& x, BufferWritable& buf) {
    write_pod_binary(x, buf);
}

/// Read POD-type in native format
template <typename Type>
void read_pod_binary(Type& x, BufferReadable& buf) {
    buf.read(reinterpret_cast<char*>(&x), sizeof(x));
}

template <typename Type>
void read_int_binary(Type& x, BufferReadable& buf) {
    read_pod_binary(x, buf);
}

template <typename Type>
void read_float_binary(Type& x, BufferReadable& buf) {
    read_pod_binary(x, buf);
}

inline void read_string_binary(std::string& s, BufferReadable& buf,
                               size_t MAX_STRING_SIZE = DEFAULT_MAX_STRING_SIZE) {
    UInt64 size = 0;
    read_var_uint(size, buf);

    if (size > MAX_STRING_SIZE) {
        throw doris::Exception(ErrorCode::INTERNAL_ERROR, "Too large string size.");
    }

    s.resize(size);
    buf.read(s.data(), size);
}

inline void read_string_binary(StringRef& s, BufferReadable& buf,
                               size_t MAX_STRING_SIZE = DEFAULT_MAX_STRING_SIZE) {
    UInt64 size = 0;
    read_var_uint(size, buf);

    if (size > MAX_STRING_SIZE) {
        throw doris::Exception(ErrorCode::INTERNAL_ERROR, "Too large string size.");
    }

    s = buf.read(size);
}

inline StringRef read_string_binary_into(Arena& arena, BufferReadable& buf) {
    UInt64 size = 0;
    read_var_uint(size, buf);

    char* data = arena.alloc(size);
    buf.read(data, size);

    return StringRef(data, size);
}

inline void read_json_binary(JsonbField val, BufferReadable& buf,
                             size_t MAX_JSON_SIZE = DEFAULT_MAX_JSON_SIZE) {
    StringRef jrf = StringRef {val.get_value(), val.get_size()};
    read_string_binary(jrf, buf);
}

template <typename Type>
void read_vector_binary(std::vector<Type>& v, BufferReadable& buf,
                        size_t MAX_VECTOR_SIZE = DEFAULT_MAX_STRING_SIZE) {
    UInt64 size = 0;
    read_var_uint(size, buf);

    if (size > MAX_VECTOR_SIZE) {
        throw doris::Exception(ErrorCode::INTERNAL_ERROR, "Too large vector size.");
    }

    v.resize(size);
    for (size_t i = 0; i < size; ++i) {
        read_binary(v[i], buf);
    }
}

inline void read_binary(String& x, BufferReadable& buf) {
    read_string_binary(x, buf);
}

inline void read_binary(StringRef& x, BufferReadable& buf) {
    read_string_binary(x, buf);
}

template <typename Type>
void read_binary(Type& x, BufferReadable& buf) {
    read_pod_binary(x, buf);
}

template <typename T>
bool read_float_text_fast_impl(T& x, ReadBuffer& in) {
    static_assert(std::is_same_v<T, double> || std::is_same_v<T, float>,
                  "Argument for readFloatTextImpl must be float or double");
    static_assert('a' > '.' && 'A' > '.' && '\n' < '.' && '\t' < '.' && '\'' < '.' && '"' < '.',
                  "Layout of char is not like ASCII"); //-V590

    StringParser::ParseResult result;
    x = StringParser::string_to_float<T>(in.position(), in.count(), &result);

    if (UNLIKELY(result != StringParser::PARSE_SUCCESS || std::isnan(x) || std::isinf(x))) {
        return false;
    }

    // only to match the is_all_read() check to prevent return null
    in.position() = in.end();
    return true;
}

template <typename T>
bool read_int_text_impl(T& x, ReadBuffer& buf) {
    StringParser::ParseResult result;
    x = StringParser::string_to_int<T>(buf.position(), buf.count(), &result);

    if (UNLIKELY(result != StringParser::PARSE_SUCCESS)) {
        return false;
    }

    // only to match the is_all_read() check to prevent return null
    buf.position() = buf.end();
    return true;
}

template <typename T>
<<<<<<< HEAD
bool read_ipv4_text_impl(T& x, ReadBuffer& buf) {
    static_assert(std::is_same_v<IPv4, T>);
    bool res = IPv4Value::from_string(x, buf.to_string());
    buf.position() = buf.end();
    return res;
}

template <typename T>
bool read_ipv6_text_impl(T& x, ReadBuffer& buf) {
    static_assert(std::is_same_v<IPv6, T>);
    bool res = IPv6Value::from_string(x, buf.to_string());
    buf.position() = buf.end();
    return res;
=======
bool read_date_text_impl(T& x, ReadBuffer& buf) {
    static_assert(std::is_same_v<Int64, T>);
    auto dv = binary_cast<Int64, VecDateTimeValue>(x);
    auto ans = dv.from_date_str(buf.position(), buf.count());
    dv.cast_to_date();

    // only to match the is_all_read() check to prevent return null
    buf.position() = buf.end();
    x = binary_cast<VecDateTimeValue, Int64>(dv);
    return ans;
}

template <typename T>
bool read_date_text_impl(T& x, ReadBuffer& buf, const cctz::time_zone& local_time_zone,
                         ZoneList& time_zone_cache, std::shared_mutex& cache_lock) {
    static_assert(std::is_same_v<Int64, T>);
    auto dv = binary_cast<Int64, VecDateTimeValue>(x);
    auto ans = dv.from_date_str(buf.position(), buf.count(), local_time_zone, time_zone_cache,
                                &cache_lock);
    dv.cast_to_date();

    // only to match the is_all_read() check to prevent return null
    buf.position() = buf.end();
    x = binary_cast<VecDateTimeValue, Int64>(dv);
    return ans;
>>>>>>> d7f1a4fb
}

template <typename T>
bool read_datetime_text_impl(T& x, ReadBuffer& buf) {
    static_assert(std::is_same_v<Int64, T>);
    auto dv = binary_cast<Int64, VecDateTimeValue>(x);
    auto ans = dv.from_date_str(buf.position(), buf.count());
    dv.to_datetime();

    // only to match the is_all_read() check to prevent return null
    buf.position() = buf.end();
    x = binary_cast<VecDateTimeValue, Int64>(dv);
    return ans;
}

template <typename T>
bool read_datetime_text_impl(T& x, ReadBuffer& buf, const cctz::time_zone& local_time_zone,
                             ZoneList& time_zone_cache, std::shared_mutex& cache_lock) {
    static_assert(std::is_same_v<Int64, T>);
    auto dv = binary_cast<Int64, VecDateTimeValue>(x);
    auto ans = dv.from_date_str(buf.position(), buf.count(), local_time_zone, time_zone_cache,
                                &cache_lock);
    dv.to_datetime();

    // only to match the is_all_read() check to prevent return null
    buf.position() = buf.end();
    x = binary_cast<VecDateTimeValue, Int64>(dv);
    return ans;
}

template <typename T>
bool read_date_v2_text_impl(T& x, ReadBuffer& buf) {
    static_assert(std::is_same_v<UInt32, T>);
    auto dv = binary_cast<UInt32, DateV2Value<DateV2ValueType>>(x);
    auto ans = dv.from_date_str(buf.position(), buf.count());

    // only to match the is_all_read() check to prevent return null
    buf.position() = buf.end();
    x = binary_cast<DateV2Value<DateV2ValueType>, UInt32>(dv);
    return ans;
}

template <typename T>
bool read_date_v2_text_impl(T& x, ReadBuffer& buf, const cctz::time_zone& local_time_zone,
                            ZoneList& time_zone_cache, std::shared_mutex& cache_lock) {
    static_assert(std::is_same_v<UInt32, T>);
    auto dv = binary_cast<UInt32, DateV2Value<DateV2ValueType>>(x);
    auto ans = dv.from_date_str(buf.position(), buf.count(), local_time_zone, time_zone_cache,
                                &cache_lock);

    // only to match the is_all_read() check to prevent return null
    buf.position() = buf.end();
    x = binary_cast<DateV2Value<DateV2ValueType>, UInt32>(dv);
    return ans;
}

template <typename T>
bool read_datetime_v2_text_impl(T& x, ReadBuffer& buf, UInt32 scale = -1) {
    static_assert(std::is_same_v<UInt64, T>);
    auto dv = binary_cast<UInt64, DateV2Value<DateTimeV2ValueType>>(x);
    auto ans = dv.from_date_str(buf.position(), buf.count(), scale);

    // only to match the is_all_read() check to prevent return null
    buf.position() = buf.end();
    x = binary_cast<DateV2Value<DateTimeV2ValueType>, UInt64>(dv);
    return ans;
}

template <typename T>
bool read_datetime_v2_text_impl(T& x, ReadBuffer& buf, const cctz::time_zone& local_time_zone,
                                ZoneList& time_zone_cache, std::shared_mutex& cache_lock,
                                UInt32 scale = -1) {
    static_assert(std::is_same_v<UInt64, T>);
    auto dv = binary_cast<UInt64, DateV2Value<DateTimeV2ValueType>>(x);
    auto ans = dv.from_date_str(buf.position(), buf.count(), local_time_zone, time_zone_cache,
                                &cache_lock, scale);

    // only to match the is_all_read() check to prevent return null
    buf.position() = buf.end();
    x = binary_cast<DateV2Value<DateTimeV2ValueType>, UInt64>(dv);
    return ans;
}

template <PrimitiveType P, typename T>
bool read_decimal_text_impl(T& x, ReadBuffer& buf, UInt32 precision, UInt32 scale) {
    static_assert(IsDecimalNumber<T>);
    if constexpr (!std::is_same_v<Decimal128, T>) {
        StringParser::ParseResult result = StringParser::PARSE_SUCCESS;

        x.value = StringParser::string_to_decimal<P>((const char*)buf.position(), buf.count(),
                                                     precision, scale, &result);
        // only to match the is_all_read() check to prevent return null
        buf.position() = buf.end();
        return result == StringParser::PARSE_SUCCESS || result == StringParser::PARSE_UNDERFLOW;
    } else {
        StringParser::ParseResult result = StringParser::PARSE_SUCCESS;

        x.value = StringParser::string_to_decimal<TYPE_DECIMALV2>(buf.position(), buf.count(),
                                                                  DecimalV2Value::PRECISION,
                                                                  DecimalV2Value::SCALE, &result);

        // only to match the is_all_read() check to prevent return null
        buf.position() = buf.end();

        return result == StringParser::PARSE_SUCCESS || result == StringParser::PARSE_UNDERFLOW;
    }
}

template <typename T>
bool try_read_bool_text(T& x, ReadBuffer& buf) {
    if (read_int_text_impl<T>(x, buf)) {
        return x == 0 || x == 1;
    }

    StringParser::ParseResult result;
    x = StringParser::string_to_bool(buf.position(), buf.count(), &result);
    if (UNLIKELY(result != StringParser::PARSE_SUCCESS)) {
        return false;
    }

    // only to match the is_all_read() check to prevent return null
    buf.position() = buf.end();
    return true;
}

template <typename T>
bool try_read_int_text(T& x, ReadBuffer& buf) {
    return read_int_text_impl<T>(x, buf);
}

template <typename T>
const char* try_read_first_int_text(T& x, const char* pos, const char* end) {
    const int len = end - pos;
    int i = 0;
    while (i < len) {
        if (pos[i] >= '0' && pos[i] <= '9') {
            i++;
        } else {
            break;
        }
    }
    const char* int_end = pos + i;
    ReadBuffer in((char*)pos, int_end - pos);
    const size_t count = in.count();
    try_read_int_text(x, in);
    return pos + count;
}

template <typename T>
bool try_read_float_text(T& x, ReadBuffer& in) {
    return read_float_text_fast_impl<T>(x, in);
}

template <PrimitiveType P, typename T>
bool try_read_decimal_text(T& x, ReadBuffer& in, UInt32 precision, UInt32 scale) {
    return read_decimal_text_impl<P, T>(x, in, precision, scale);
}

template <typename T>
<<<<<<< HEAD
bool try_read_ipv4_text(T& x, ReadBuffer& in) {
    return read_ipv4_text_impl<T>(x, in);
}

template <typename T>
bool try_read_ipv6_text(T& x, ReadBuffer& in) {
    return read_ipv6_text_impl<T>(x, in);
}

template <typename T>
bool try_read_datetime_text(T& x, ReadBuffer& in) {
    return read_datetime_text_impl<T>(x, in);
=======
bool try_read_datetime_text(T& x, ReadBuffer& in, const cctz::time_zone& local_time_zone,
                            ZoneList& time_zone_cache, std::shared_mutex& cache_lock) {
    return read_datetime_text_impl<T>(x, in, local_time_zone, time_zone_cache, cache_lock);
>>>>>>> d7f1a4fb
}

template <typename T>
bool try_read_date_text(T& x, ReadBuffer& in, const cctz::time_zone& local_time_zone,
                        ZoneList& time_zone_cache, std::shared_mutex& cache_lock) {
    return read_date_text_impl<T>(x, in, local_time_zone, time_zone_cache, cache_lock);
}

template <typename T>
bool try_read_date_v2_text(T& x, ReadBuffer& in, const cctz::time_zone& local_time_zone,
                           ZoneList& time_zone_cache, std::shared_mutex& cache_lock) {
    return read_date_v2_text_impl<T>(x, in, local_time_zone, time_zone_cache, cache_lock);
}

template <typename T>
bool try_read_datetime_v2_text(T& x, ReadBuffer& in, const cctz::time_zone& local_time_zone,
                               ZoneList& time_zone_cache, std::shared_mutex& cache_lock,
                               UInt32 scale) {
    return read_datetime_v2_text_impl<T>(x, in, local_time_zone, time_zone_cache, cache_lock,
                                         scale);
}
} // namespace doris::vectorized<|MERGE_RESOLUTION|>--- conflicted
+++ resolved
@@ -272,21 +272,6 @@
 }
 
 template <typename T>
-<<<<<<< HEAD
-bool read_ipv4_text_impl(T& x, ReadBuffer& buf) {
-    static_assert(std::is_same_v<IPv4, T>);
-    bool res = IPv4Value::from_string(x, buf.to_string());
-    buf.position() = buf.end();
-    return res;
-}
-
-template <typename T>
-bool read_ipv6_text_impl(T& x, ReadBuffer& buf) {
-    static_assert(std::is_same_v<IPv6, T>);
-    bool res = IPv6Value::from_string(x, buf.to_string());
-    buf.position() = buf.end();
-    return res;
-=======
 bool read_date_text_impl(T& x, ReadBuffer& buf) {
     static_assert(std::is_same_v<Int64, T>);
     auto dv = binary_cast<Int64, VecDateTimeValue>(x);
@@ -312,7 +297,22 @@
     buf.position() = buf.end();
     x = binary_cast<VecDateTimeValue, Int64>(dv);
     return ans;
->>>>>>> d7f1a4fb
+}
+
+template <typename T>
+bool read_ipv4_text_impl(T& x, ReadBuffer& buf) {
+    static_assert(std::is_same_v<IPv4, T>);
+    bool res = IPv4Value::from_string(x, buf.to_string());
+    buf.position() = buf.end();
+    return res;
+}
+
+template <typename T>
+bool read_ipv6_text_impl(T& x, ReadBuffer& buf) {
+    static_assert(std::is_same_v<IPv6, T>);
+    bool res = IPv6Value::from_string(x, buf.to_string());
+    buf.position() = buf.end();
+    return res;
 }
 
 template <typename T>
@@ -472,7 +472,6 @@
 }
 
 template <typename T>
-<<<<<<< HEAD
 bool try_read_ipv4_text(T& x, ReadBuffer& in) {
     return read_ipv4_text_impl<T>(x, in);
 }
@@ -483,13 +482,9 @@
 }
 
 template <typename T>
-bool try_read_datetime_text(T& x, ReadBuffer& in) {
-    return read_datetime_text_impl<T>(x, in);
-=======
 bool try_read_datetime_text(T& x, ReadBuffer& in, const cctz::time_zone& local_time_zone,
                             ZoneList& time_zone_cache, std::shared_mutex& cache_lock) {
     return read_datetime_text_impl<T>(x, in, local_time_zone, time_zone_cache, cache_lock);
->>>>>>> d7f1a4fb
 }
 
 template <typename T>
