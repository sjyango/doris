// Licensed to the Apache Software Foundation (ASF) under one
// or more contributor license agreements.  See the NOTICE file
// distributed with this work for additional information
// regarding copyright ownership.  The ASF licenses this file
// to you under the Apache License, Version 2.0 (the
// "License"); you may not use this file except in compliance
// with the License.  You may obtain a copy of the License at
//
//   http://www.apache.org/licenses/LICENSE-2.0
//
// Unless required by applicable law or agreed to in writing,
// software distributed under the License is distributed on an
// "AS IS" BASIS, WITHOUT WARRANTIES OR CONDITIONS OF ANY
// KIND, either express or implied.  See the License for the
// specific language governing permissions and limitations
// under the License.

#pragma once

#include <limits>
#include <variant>

<<<<<<< HEAD
#include "http/http_status.h"
#include "vec/aggregate_functions/aggregate_function.h"
#include "vec/columns/column_array.h"
#include "vec/columns/column_complex.h"
#include "vec/columns/column_map.h"
#include "vec/columns/column_struct.h"
#include "vec/columns/columns_number.h"
#include "vec/data_types/data_type.h"
#include "vec/functions/function.h"

#define NUMERIC_TYPE_TO_COLUMN_TYPE(M) \
    M(UInt8, ColumnUInt8)              \
    M(Int8, ColumnInt8)                \
    M(Int16, ColumnInt16)              \
    M(Int32, ColumnInt32)              \
    M(Int64, ColumnInt64)              \
    M(Int128, ColumnInt128)            \
    M(Float32, ColumnFloat32)          \
    M(Float64, ColumnFloat64)

#define DECIMAL_TYPE_TO_COLUMN_TYPE(M)       \
    M(Decimal32, ColumnDecimal<Decimal32>)   \
    M(Decimal64, ColumnDecimal<Decimal64>)   \
    M(Decimal128, ColumnDecimal<Decimal128>) \
    M(Decimal128I, ColumnDecimal<Decimal128I>)

#define STRING_TYPE_TO_COLUMN_TYPE(M) \
    M(String, ColumnString)           \
    M(JSONB, ColumnString)

#define TIME_TYPE_TO_COLUMN_TYPE(M) \
    M(Date, ColumnInt64)            \
    M(DateTime, ColumnInt64)        \
    M(DateV2, ColumnUInt32)         \
    M(DateTimeV2, ColumnUInt64)

#define IP_TYPE_TO_COLUMN_TYPE(M) \
    M(IPv4, ColumnIPv4)           \
    M(IPv6, ColumnIPv6)

#define COMPLEX_TYPE_TO_COLUMN_TYPE(M) \
    M(Array, ColumnArray)              \
    M(Map, ColumnMap)                  \
    M(Struct, ColumnStruct)            \
    M(BitMap, ColumnBitmap)            \
    M(HLL, ColumnHLL)

#define TYPE_TO_BASIC_COLUMN_TYPE(M) \
    NUMERIC_TYPE_TO_COLUMN_TYPE(M)   \
    DECIMAL_TYPE_TO_COLUMN_TYPE(M)   \
    STRING_TYPE_TO_COLUMN_TYPE(M)    \
    TIME_TYPE_TO_COLUMN_TYPE(M)      \
    IP_TYPE_TO_COLUMN_TYPE(M)

#define TYPE_TO_COLUMN_TYPE(M)   \
    TYPE_TO_BASIC_COLUMN_TYPE(M) \
    COMPLEX_TYPE_TO_COLUMN_TYPE(M)

=======
>>>>>>> d7f1a4fb
namespace doris::vectorized {

template <typename LoopType, LoopType start, LoopType end, template <LoopType> typename Reducer>
struct constexpr_loop_match {
    template <typename... TArgs>
    static void run(LoopType target, TArgs&&... args) {
        if constexpr (start <= end) {
            if (start == target) {
                Reducer<start>::run(std::forward<TArgs>(args)...);
            } else {
                constexpr_loop_match<LoopType, start + 1, end, Reducer>::run(
                        target, std::forward<TArgs>(args)...);
            }
        }
    }
};

template <int start, int end, template <int> typename Reducer>
using constexpr_int_match = constexpr_loop_match<int, start, end, Reducer>;

std::variant<std::false_type, std::true_type> inline make_bool_variant(bool condition) {
    if (condition) {
        return std::true_type {};
    } else {
        return std::false_type {};
    }
}

template <typename... Callables>
struct Overload : Callables... {
    using Callables::operator()...;
};

template <typename... Callables>
Overload(Callables&&... callables) -> Overload<Callables...>;

} // namespace  doris::vectorized<|MERGE_RESOLUTION|>--- conflicted
+++ resolved
@@ -20,7 +20,6 @@
 #include <limits>
 #include <variant>
 
-<<<<<<< HEAD
 #include "http/http_status.h"
 #include "vec/aggregate_functions/aggregate_function.h"
 #include "vec/columns/column_array.h"
@@ -79,8 +78,6 @@
     TYPE_TO_BASIC_COLUMN_TYPE(M) \
     COMPLEX_TYPE_TO_COLUMN_TYPE(M)
 
-=======
->>>>>>> d7f1a4fb
 namespace doris::vectorized {
 
 template <typename LoopType, LoopType start, LoopType end, template <LoopType> typename Reducer>
