// Licensed to the Apache Software Foundation (ASF) under one
// or more contributor license agreements.  See the NOTICE file
// distributed with this work for additional information
// regarding copyright ownership.  The ASF licenses this file
// to you under the Apache License, Version 2.0 (the
// "License"); you may not use this file except in compliance
// with the License.  You may obtain a copy of the License at
//
//   http://www.apache.org/licenses/LICENSE-2.0
//
// Unless required by applicable law or agreed to in writing,
// software distributed under the License is distributed on an
// "AS IS" BASIS, WITHOUT WARRANTIES OR CONDITIONS OF ANY
// KIND, either express or implied.  See the License for the
// specific language governing permissions and limitations
// under the License.

package org.apache.doris.catalog;

import org.apache.doris.common.Pair;
import org.apache.doris.thrift.TColumnType;
import org.apache.doris.thrift.TPrimitiveType;
import org.apache.doris.thrift.TScalarType;
import org.apache.doris.thrift.TStructField;
import org.apache.doris.thrift.TTypeDesc;
import org.apache.doris.thrift.TTypeNode;
import org.apache.doris.thrift.TTypeNodeType;

import com.google.common.base.Preconditions;
import com.google.common.collect.ImmutableMap;
import com.google.common.collect.Lists;
import com.google.common.collect.Sets;
import org.apache.logging.log4j.LogManager;
import org.apache.logging.log4j.Logger;

import java.math.BigDecimal;
import java.math.BigInteger;
import java.time.LocalDate;
import java.time.LocalDateTime;
import java.util.ArrayList;
import java.util.HashMap;
import java.util.List;
import java.util.Map;
import java.util.Set;

/**
 * Abstract class describing an Impala data type (scalar/complex type).
 * Mostly contains static type instances and helper methods for convenience, as well
 * as abstract methods that subclasses must implement.
 */
public abstract class Type {
    // Currently only support Array type with max 9 depths.
    public static int MAX_NESTING_DEPTH = 9;

    // Static constant types for scalar types that don't require additional information.
    public static final ScalarType INVALID = new ScalarType(PrimitiveType.INVALID_TYPE);
    public static final ScalarType UNSUPPORTED = new ScalarType(PrimitiveType.UNSUPPORTED);
    public static final ScalarType NULL = new ScalarType(PrimitiveType.NULL_TYPE);
    public static final ScalarType BOOLEAN = new ScalarType(PrimitiveType.BOOLEAN);
    public static final ScalarType TINYINT = new ScalarType(PrimitiveType.TINYINT);
    public static final ScalarType SMALLINT = new ScalarType(PrimitiveType.SMALLINT);
    public static final ScalarType INT = new ScalarType(PrimitiveType.INT);
    public static final ScalarType BIGINT = new ScalarType(PrimitiveType.BIGINT);
    public static final ScalarType LARGEINT = new ScalarType(PrimitiveType.LARGEINT);
    public static final ScalarType FLOAT = new ScalarType(PrimitiveType.FLOAT);
    public static final ScalarType DOUBLE = new ScalarType(PrimitiveType.DOUBLE);
    public static final ScalarType IPV4 = new ScalarType(PrimitiveType.IPV4);
    public static final ScalarType IPV6 = new ScalarType(PrimitiveType.IPV6);
    public static final ScalarType DATE = new ScalarType(PrimitiveType.DATE);
    public static final ScalarType DATETIME = new ScalarType(PrimitiveType.DATETIME);
    public static final ScalarType DATEV2 = new ScalarType(PrimitiveType.DATEV2);
    public static final ScalarType TIMEV2 = new ScalarType(PrimitiveType.TIMEV2);
    public static final ScalarType TIME = new ScalarType(PrimitiveType.TIME);
    public static final ScalarType STRING = ScalarType.createStringType();
    public static final ScalarType DEFAULT_DECIMALV2 = ScalarType.createDecimalType(PrimitiveType.DECIMALV2,
            ScalarType.DEFAULT_PRECISION, ScalarType.DEFAULT_SCALE);

    public static final ScalarType MAX_DECIMALV2_TYPE = ScalarType.createDecimalType(PrimitiveType.DECIMALV2,
            ScalarType.MAX_DECIMALV2_PRECISION, ScalarType.MAX_DECIMALV2_SCALE);

    public static final ScalarType DEFAULT_DECIMAL32 =
            ScalarType.createDecimalType(PrimitiveType.DECIMAL32, ScalarType.MAX_DECIMAL32_PRECISION,
            ScalarType.DEFAULT_SCALE);

    public static final ScalarType DEFAULT_DECIMAL64 =
            ScalarType.createDecimalType(PrimitiveType.DECIMAL64, ScalarType.MAX_DECIMAL64_PRECISION,
            ScalarType.DEFAULT_SCALE);

    public static final ScalarType DEFAULT_DECIMAL128 =
            ScalarType.createDecimalType(PrimitiveType.DECIMAL128, ScalarType.MAX_DECIMAL128_PRECISION,
            ScalarType.DEFAULT_SCALE);
    public static final ScalarType DEFAULT_DECIMALV3 = DEFAULT_DECIMAL32;
    public static final ScalarType DEFAULT_DATETIMEV2 = ScalarType.createDatetimeV2Type(0);
    public static final ScalarType DATETIMEV2 = DEFAULT_DATETIMEV2;
    public static final ScalarType DATETIMEV2_WITH_MAX_SCALAR = ScalarType.createDatetimeV2Type(6);
    public static final ScalarType DEFAULT_TIMEV2 = ScalarType.createTimeV2Type(0);
    public static final ScalarType DECIMALV2 = DEFAULT_DECIMALV2;
    public static final ScalarType DECIMAL32 = DEFAULT_DECIMAL32;
    public static final ScalarType DECIMAL64 = DEFAULT_DECIMAL64;
    public static final ScalarType DECIMAL128 = DEFAULT_DECIMAL128;
    public static final ScalarType JSONB = new ScalarType(PrimitiveType.JSONB);
    // (ScalarType) ScalarType.createDecimalTypeInternal(-1, -1);
    public static final ScalarType DEFAULT_VARCHAR = ScalarType.createVarcharType(-1);
    public static final ScalarType VARCHAR = ScalarType.createVarcharType(-1);
    public static final ScalarType HLL = ScalarType.createHllType();
    public static final ScalarType CHAR = ScalarType.createCharType(-1);
    public static final ScalarType BITMAP = new ScalarType(PrimitiveType.BITMAP);
    public static final ScalarType QUANTILE_STATE = new ScalarType(PrimitiveType.QUANTILE_STATE);
    public static final AggStateType AGG_STATE = new AggStateType(null, null, null, null);
    public static final ScalarType LAMBDA_FUNCTION = new ScalarType(PrimitiveType.LAMBDA_FUNCTION);
    // Only used for alias function, to represent any type in function args
    public static final ScalarType ALL = new ScalarType(PrimitiveType.ALL);
    public static final MapType MAP = new MapType();
    public static final ArrayType ARRAY = ArrayType.create();
    public static final StructType GENERIC_STRUCT = new StructType(Lists.newArrayList(
            new StructField("generic_struct", new ScalarType(PrimitiveType.NULL_TYPE))));
    public static final StructType STRUCT = new StructType();
    public static final VariantType VARIANT = new VariantType();
    public static final AnyType ANY_STRUCT_TYPE = new AnyStructType();
    public static final AnyType ANY_ELEMENT_TYPE = new AnyElementType();

    private static final Logger LOG = LogManager.getLogger(Type.class);
    private static final ArrayList<ScalarType> integerTypes;
    private static final ArrayList<ScalarType> stringTypes;
    private static final ArrayList<ScalarType> numericTypes;
    private static final ArrayList<ScalarType> numericDateTimeTypes;
    private static final ArrayList<ScalarType> supportedTypes;
    private static final ArrayList<Type> arraySubTypes;
    private static final ArrayList<Type> mapSubTypes;
    private static final ArrayList<Type> structSubTypes;
    private static final ArrayList<ScalarType> trivialTypes;

    static {
        integerTypes = Lists.newArrayList();
        integerTypes.add(TINYINT);
        integerTypes.add(SMALLINT);
        integerTypes.add(INT);
        integerTypes.add(BIGINT);
        integerTypes.add(LARGEINT);

        stringTypes = Lists.newArrayList();
        stringTypes.add(CHAR);
        stringTypes.add(VARCHAR);
        stringTypes.add(STRING);

        numericTypes = Lists.newArrayList();
        numericTypes.addAll(integerTypes);
        numericTypes.add(FLOAT);
        numericTypes.add(DOUBLE);
        numericTypes.add(MAX_DECIMALV2_TYPE);
        numericTypes.add(DECIMAL32);
        numericTypes.add(DECIMAL64);
        numericTypes.add(DECIMAL128);

        numericDateTimeTypes = Lists.newArrayList();
        numericDateTimeTypes.add(DATE);
        numericDateTimeTypes.add(DATETIME);
        numericDateTimeTypes.add(DATEV2);
        numericDateTimeTypes.add(DATETIMEV2);
        numericDateTimeTypes.add(TIME);
        numericDateTimeTypes.add(TIMEV2);
        numericDateTimeTypes.addAll(numericTypes);

        trivialTypes = Lists.newArrayList();
        trivialTypes.addAll(numericTypes);
        trivialTypes.add(BOOLEAN);
        trivialTypes.add(VARCHAR);
        trivialTypes.add(STRING);
        trivialTypes.add(CHAR);
        trivialTypes.add(DATE);
        trivialTypes.add(DATETIME);
        trivialTypes.add(DATEV2);
        trivialTypes.add(DATETIMEV2);
        trivialTypes.add(IPV4);
        trivialTypes.add(IPV6);
        trivialTypes.add(TIME);
        trivialTypes.add(TIMEV2);
        trivialTypes.add(JSONB);

        supportedTypes = Lists.newArrayList();
        supportedTypes.addAll(trivialTypes);
        supportedTypes.add(NULL);
        supportedTypes.add(HLL);
        supportedTypes.add(BITMAP);
        supportedTypes.add(QUANTILE_STATE);
        supportedTypes.add(AGG_STATE);

        arraySubTypes = Lists.newArrayList();
        arraySubTypes.add(BOOLEAN);
        arraySubTypes.addAll(integerTypes);
        arraySubTypes.add(FLOAT);
        arraySubTypes.add(DOUBLE);
        arraySubTypes.add(DECIMALV2);
        arraySubTypes.add(DATE);
        arraySubTypes.add(DATETIME);
        arraySubTypes.add(DATEV2);
        arraySubTypes.add(DATETIMEV2);
        arraySubTypes.add(IPV4);
        arraySubTypes.add(IPV6);
        arraySubTypes.add(CHAR);
        arraySubTypes.add(VARCHAR);
        arraySubTypes.add(STRING);
        arraySubTypes.add(DECIMAL32);
        arraySubTypes.add(DECIMAL64);
        arraySubTypes.add(DECIMAL128);

        mapSubTypes = Lists.newArrayList();
        mapSubTypes.add(BOOLEAN);
        mapSubTypes.addAll(integerTypes);
        mapSubTypes.add(FLOAT);
        mapSubTypes.add(DOUBLE);
        mapSubTypes.add(DECIMALV2);
        mapSubTypes.add(DECIMAL32); // same DEFAULT_DECIMALV3
        mapSubTypes.add(DECIMAL64);
        mapSubTypes.add(DECIMAL128);
        mapSubTypes.add(DATE);
        mapSubTypes.add(DATETIME);
        mapSubTypes.add(DATEV2);
        mapSubTypes.add(DATETIMEV2);
        mapSubTypes.add(IPV4);
        mapSubTypes.add(IPV6);
        mapSubTypes.add(CHAR);
        mapSubTypes.add(VARCHAR);
        mapSubTypes.add(STRING);
        mapSubTypes.add(NULL);

        structSubTypes = Lists.newArrayList();
        structSubTypes.add(BOOLEAN);
        structSubTypes.addAll(integerTypes);
        structSubTypes.add(FLOAT);
        structSubTypes.add(DOUBLE);
        structSubTypes.add(DECIMALV2);
        structSubTypes.add(DECIMAL32); // same DEFAULT_DECIMALV3
        structSubTypes.add(DECIMAL64);
        structSubTypes.add(DECIMAL128);
        structSubTypes.add(DATE);
        structSubTypes.add(DATETIME);
        structSubTypes.add(DATEV2);
        structSubTypes.add(DATETIMEV2);
        structSubTypes.add(IPV4);
        structSubTypes.add(IPV6);
        structSubTypes.add(CHAR);
        structSubTypes.add(VARCHAR);
        structSubTypes.add(STRING);
    }

    public static final Set<Class> DATE_SUPPORTED_JAVA_TYPE = Sets.newHashSet(LocalDate.class, java.util.Date.class,
            org.joda.time.LocalDate.class);
    public static final Set<Class> DATETIME_SUPPORTED_JAVA_TYPE = Sets.newHashSet(LocalDateTime.class,
            org.joda.time.DateTime.class, org.joda.time.LocalDateTime.class);
    public static final ImmutableMap<PrimitiveType, Set<Class>> PrimitiveTypeToJavaClassType =
            new ImmutableMap.Builder<PrimitiveType, Set<Class>>()
<<<<<<< HEAD
            .put(PrimitiveType.BOOLEAN, Sets.newHashSet(Boolean.class, boolean.class))
            .put(PrimitiveType.TINYINT, Sets.newHashSet(Byte.class, byte.class))
            .put(PrimitiveType.SMALLINT, Sets.newHashSet(Short.class, short.class))
            .put(PrimitiveType.INT, Sets.newHashSet(Integer.class, int.class))
            .put(PrimitiveType.FLOAT, Sets.newHashSet(Float.class, float.class))
            .put(PrimitiveType.DOUBLE, Sets.newHashSet(Double.class, double.class))
            .put(PrimitiveType.BIGINT, Sets.newHashSet(Long.class, long.class))
            .put(PrimitiveType.IPV4, Sets.newHashSet(Integer.class, int.class))
            .put(PrimitiveType.CHAR, Sets.newHashSet(String.class))
            .put(PrimitiveType.VARCHAR, Sets.newHashSet(String.class))
            .put(PrimitiveType.STRING, Sets.newHashSet(String.class))
            .put(PrimitiveType.DATE, DATE_SUPPORTED_JAVA_TYPE)
            .put(PrimitiveType.DATEV2, DATE_SUPPORTED_JAVA_TYPE)
            .put(PrimitiveType.DATETIME, DATETIME_SUPPORTED_JAVA_TYPE)
            .put(PrimitiveType.DATETIMEV2, DATETIME_SUPPORTED_JAVA_TYPE)
            .put(PrimitiveType.LARGEINT, Sets.newHashSet(BigInteger.class))
            .put(PrimitiveType.DECIMALV2, Sets.newHashSet(BigDecimal.class))
            .put(PrimitiveType.DECIMAL32, Sets.newHashSet(BigDecimal.class))
            .put(PrimitiveType.DECIMAL64, Sets.newHashSet(BigDecimal.class))
            .put(PrimitiveType.DECIMAL128, Sets.newHashSet(BigDecimal.class))
            .put(PrimitiveType.ARRAY, Sets.newHashSet(ArrayList.class))
            .build();
=======
                    .put(PrimitiveType.BOOLEAN, Sets.newHashSet(Boolean.class, boolean.class))
                    .put(PrimitiveType.TINYINT, Sets.newHashSet(Byte.class, byte.class))
                    .put(PrimitiveType.SMALLINT, Sets.newHashSet(Short.class, short.class))
                    .put(PrimitiveType.INT, Sets.newHashSet(Integer.class, int.class))
                    .put(PrimitiveType.FLOAT, Sets.newHashSet(Float.class, float.class))
                    .put(PrimitiveType.DOUBLE, Sets.newHashSet(Double.class, double.class))
                    .put(PrimitiveType.BIGINT, Sets.newHashSet(Long.class, long.class))
                    .put(PrimitiveType.CHAR, Sets.newHashSet(String.class))
                    .put(PrimitiveType.VARCHAR, Sets.newHashSet(String.class))
                    .put(PrimitiveType.STRING, Sets.newHashSet(String.class))
                    .put(PrimitiveType.DATE, DATE_SUPPORTED_JAVA_TYPE)
                    .put(PrimitiveType.DATEV2, DATE_SUPPORTED_JAVA_TYPE)
                    .put(PrimitiveType.DATETIME, DATETIME_SUPPORTED_JAVA_TYPE)
                    .put(PrimitiveType.DATETIMEV2, DATETIME_SUPPORTED_JAVA_TYPE)
                    .put(PrimitiveType.LARGEINT, Sets.newHashSet(BigInteger.class))
                    .put(PrimitiveType.DECIMALV2, Sets.newHashSet(BigDecimal.class))
                    .put(PrimitiveType.DECIMAL32, Sets.newHashSet(BigDecimal.class))
                    .put(PrimitiveType.DECIMAL64, Sets.newHashSet(BigDecimal.class))
                    .put(PrimitiveType.DECIMAL128, Sets.newHashSet(BigDecimal.class))
                    .put(PrimitiveType.ARRAY, Sets.newHashSet(ArrayList.class))
                    .put(PrimitiveType.MAP, Sets.newHashSet(HashMap.class))
                    .build();
>>>>>>> d7f1a4fb

    public static ArrayList<ScalarType> getIntegerTypes() {
        return integerTypes;
    }

    public static ArrayList<ScalarType> getStringTypes() {
        return stringTypes;
    }

    public static ArrayList<ScalarType> getNumericTypes() {
        return numericTypes;
    }

    public static ArrayList<ScalarType> getNumericDateTimeTypes() {
        return numericDateTimeTypes;
    }

    public static ArrayList<ScalarType> getTrivialTypes() {
        return trivialTypes;
    }

    public static ArrayList<ScalarType> getSupportedTypes() {
        return supportedTypes;
    }

    public static ArrayList<Type> getArraySubTypes() {
        return arraySubTypes;
    }

    public static ArrayList<Type> getMapSubTypes() {
        return mapSubTypes;
    }

    public static ArrayList<Type> getStructSubTypes() {
        return structSubTypes;
    }

    /**
     * Return true if this is complex type and support subType
     */
    public boolean supportSubType(Type subType) {
        return false;
    }

    /**
     * The output of this is stored directly in the hive metastore as the column type.
     * The string must match exactly.
     */
    public final String toSql() {
        return toSql(0);
    }

    /**
     * Recursive helper for toSql() to be implemented by subclasses. Keeps track of the
     * nesting depth and terminates the recursion if MAX_NESTING_DEPTH is reached.
     */
    protected abstract String toSql(int depth);

    /**
     * Same as toSql() but adds newlines and spaces for better readability of nested types.
     */
    public String prettyPrint() {
        return prettyPrint(0);
    }

    /**
     * Pretty prints this type with lpad number of leading spaces. Used to implement
     * prettyPrint() with space-indented nested types.
     */
    protected abstract String prettyPrint(int lpad);

    public boolean isInvalid() {
        return isScalarType(PrimitiveType.INVALID_TYPE);
    }

    public boolean isValid() {
        return !isInvalid();
    }

    public boolean isNull() {
        return isScalarType(PrimitiveType.NULL_TYPE);
    }

    public boolean isBoolean() {
        return isScalarType(PrimitiveType.BOOLEAN);
    }

    public boolean isDecimalV2() {
        return isScalarType(PrimitiveType.DECIMALV2);
    }

    public boolean typeContainsPrecision() {
        if (PrimitiveType.typeWithPrecision.contains(this.getPrimitiveType())) {
            return true;
        } else if (isStructType()) {
            for (StructField field : ((StructType) this).getFields()) {
                if (PrimitiveType.typeWithPrecision.contains(field.getType().getPrimitiveType())) {
                    return true;
                }
            }
        } else if (isMapType()) {
            return PrimitiveType.typeWithPrecision.contains(((MapType) this).getKeyType().getPrimitiveType())
                || PrimitiveType.typeWithPrecision.contains(((MapType) this).getValueType().getPrimitiveType());
        } else if (isArrayType()) {
            return PrimitiveType.typeWithPrecision.contains(((ArrayType) this).getItemType().getPrimitiveType());
        }
        return false;
    }

    public boolean isDecimalV3OrContainsDecimalV3() {
        if (isDecimalV3()) {
            return true;
        } else if (isStructType()) {
            for (StructField field : ((StructType) this).getFields()) {
                if (field.getType().isDecimalV3()) {
                    return true;
                }
            }
        } else if (isMapType()) {
            return ((MapType) this).getKeyType().isDecimalV3() || ((MapType) this).getValueType().isDecimalV3();
        } else if (isArrayType()) {
            return ((ArrayType) this).getItemType().isDecimalV3();
        }
        return false;
    }

    public boolean isDecimalV3() {
        return isScalarType(PrimitiveType.DECIMAL32) || isScalarType(PrimitiveType.DECIMAL64)
            || isScalarType(PrimitiveType.DECIMAL128);
    }

    public boolean isDatetimeV2() {
        return isScalarType(PrimitiveType.DATETIMEV2);
    }

    public boolean isDateLike() {
        return isScalarType(PrimitiveType.DATETIME)
            || isScalarType(PrimitiveType.DATETIMEV2)
            || isScalarType(PrimitiveType.DATE)
            || isScalarType(PrimitiveType.DATEV2);
    }

    public boolean isTimeV2() {
        return isScalarType(PrimitiveType.TIMEV2);
    }

    public boolean isWildcardDecimal() {
        return false;
    }

    public boolean isWildcardVarchar() {
        return false;
    }

    public boolean isWildcardChar() {
        return false;
    }

    public boolean isStringType() {
        return isScalarType(PrimitiveType.VARCHAR)
            || isScalarType(PrimitiveType.CHAR)
            || isScalarType(PrimitiveType.STRING);
    }

    public boolean isVarcharOrStringType() {
        return isScalarType(PrimitiveType.VARCHAR)
            || isScalarType(PrimitiveType.STRING);
    }

    public boolean isVarchar() {
        return isScalarType(PrimitiveType.VARCHAR);
    }

    public boolean isJsonbType() {
        return isScalarType(PrimitiveType.JSONB);
    }

    // only metric types have the following constraint:
    // 1. don't support as key column
    // 2. don't support filter
    // 3. don't support group by
    // 4. don't support index
    public boolean isOnlyMetricType() {
        return isObjectStored() || isComplexType() || isJsonbType();
    }

    public static final String OnlyMetricTypeErrorMsg =
            "Doris hll, bitmap, array, map, struct, jsonb column must use with specific function, and don't"
            + " support filter, group by or order by. please run 'help hll' or 'help bitmap' or 'help array'"
            + " or 'help map' or 'help struct' or 'help jsonb' in your mysql client.";

    public boolean isHllType() {
        return isScalarType(PrimitiveType.HLL);
    }

    public boolean isBitmapType() {
        return isScalarType(PrimitiveType.BITMAP);
    }

    public boolean isQuantileStateType() {
        return isScalarType(PrimitiveType.QUANTILE_STATE);
    }

    public boolean isLambdaFunctionType() {
        return isScalarType(PrimitiveType.LAMBDA_FUNCTION);
    }

    public boolean isObjectStored() {
        return isHllType() || isBitmapType() || isQuantileStateType();
    }

    public boolean isScalarType() {
        return this instanceof ScalarType;
    }

    public boolean isScalarType(PrimitiveType t) {
        return isScalarType() && ((ScalarType) this).getPrimitiveType() == t;
    }

    public boolean isFixedPointType() {
        return isScalarType(PrimitiveType.TINYINT)
            || isScalarType(PrimitiveType.SMALLINT)
            || isScalarType(PrimitiveType.INT) || isScalarType(PrimitiveType.BIGINT)
            || isScalarType(PrimitiveType.LARGEINT);
    }

    public boolean isFloatingPointType() {
        return isScalarType(PrimitiveType.FLOAT) || isScalarType(PrimitiveType.DOUBLE);
    }

    public boolean isIntegerType() {
        return isScalarType(PrimitiveType.TINYINT) || isScalarType(PrimitiveType.SMALLINT)
            || isScalarType(PrimitiveType.INT) || isScalarType(PrimitiveType.BIGINT);
    }

    public boolean isInteger32Type() {
        return isScalarType(PrimitiveType.TINYINT) || isScalarType(PrimitiveType.SMALLINT)
            || isScalarType(PrimitiveType.INT);
    }

    public boolean isBigIntType() {
        return isScalarType(PrimitiveType.BIGINT);
    }

    public boolean isLargeIntType() {
        return isScalarType(PrimitiveType.LARGEINT);
    }

    // TODO: Handle complex types properly. Some instances may be fixed length.
    public boolean isFixedLengthType() {
        return false;
    }

    public boolean isNumericType() {
        return isFixedPointType() || isFloatingPointType() || isDecimalV2() || isDecimalV3();
    }

    public boolean isNativeType() {
        return isFixedPointType() || isFloatingPointType() || isBoolean();
    }

    public boolean isDateType() {
        return isScalarType(PrimitiveType.DATE) || isScalarType(PrimitiveType.DATETIME)
            || isScalarType(PrimitiveType.DATEV2) || isScalarType(PrimitiveType.DATETIMEV2);
    }

    public boolean isDateOrDateTime() {
        return isScalarType(PrimitiveType.DATE) || isScalarType(PrimitiveType.DATETIME);
    }

    public boolean isDatetime() {
        return isScalarType(PrimitiveType.DATETIME);
    }

    public boolean isTime() {
        return isScalarType(PrimitiveType.TIME);
    }

    public boolean isComplexType() {
        return isStructType() || isCollectionType();
    }

    public boolean isVariantType() {
        return this instanceof VariantType;
    }

    public boolean isCollectionType() {
        return isMapType() || isArrayType() || isMultiRowType();
    }

    public boolean isMapType() {
        return this instanceof MapType;
    }

    public boolean isArrayType() {
        return this instanceof ArrayType;
    }

    public boolean isAggStateType() {
        return isScalarType(PrimitiveType.AGG_STATE);
    }

    public boolean isMultiRowType() {
        return this instanceof MultiRowType;
    }

    public boolean isStructType() {
        return this instanceof StructType;
    }

    public boolean isAnyType() {
        return this instanceof AnyType;
    }

    public boolean isDate() {
        return isScalarType(PrimitiveType.DATE);
    }

    public boolean isDateV2() {
        return isScalarType(PrimitiveType.DATEV2);
    }

    public boolean isDateV2OrDateTimeV2() {
        return isScalarType(PrimitiveType.DATEV2) || isScalarType(PrimitiveType.DATETIMEV2);
    }

    public boolean isIP() {
        return isScalarType(PrimitiveType.IPV4) || isScalarType(PrimitiveType.IPV6);
    }

    public boolean isIPv4() {
        return isScalarType(PrimitiveType.IPV4);
    }

    public boolean isIPv6() {
        return isScalarType(PrimitiveType.IPV6);
    }

    public boolean hasTemplateType() {
        return false;
    }

    // only used for struct type and variadic template type
    public boolean needExpandTemplateType() {
        return false;
    }

    // return a new type without template type, by specialize template type in this type
    public Type specializeTemplateType(Type specificType, Map<String, Type> specializedTypeMap,
                                       boolean useSpecializedType) throws TypeException {
        if (hasTemplateType()) {
            // throw exception by default, sub class should specialize tempalte type properly
            throw new TypeException("specializeTemplateType not implemented");
        } else {
            return this;
        }
    }

    /**
     * Only used for struct type and variadic template type,
     * collect variadic template's expand size based on the input arguments
     */
    public void collectTemplateExpandSize(Type[] args, Map<String, Integer> expandSizeMap)
            throws TypeException {
    }

    /**
     * Only used for struct type and variadic template type,
     * Do expand variadic template type
     */
    public List<Type> expandVariadicTemplateType(Map<String, Integer> expandSizeMap) {
        return Lists.newArrayList(this);
    }

    /**
     * Returns true if Impala supports this type in the metdata. It does not mean we
     * can manipulate data of this type. For tables that contain columns with these
     * types, we can safely skip over them.
     */
    public boolean isSupported() {
        return true;
    }

    public int getLength() {
        return -1;
    }

    public int getRawLength() {
        return -1;
    }

    /**
     * Indicates whether we support partitioning tables on columns of this type.
     */
    public boolean supportsTablePartitioning() {
        return false;
    }

    public PrimitiveType getPrimitiveType() {
        return PrimitiveType.INVALID_TYPE;
    }

    /**
     * Returns the size in bytes of the fixed-length portion that a slot of this type
     * occupies in a tuple.
     */
    public int getSlotSize() {
        // 8-byte pointer and 4-byte length indicator (12 bytes total).
        // Per struct alignment rules, there is an extra 4 bytes of padding to align to 8
        // bytes so 16 bytes total.
        if (isCollectionType()) {
            return 16;
        }
        throw new IllegalStateException("getSlotSize() not implemented for type " + toSql());
    }

    public TTypeDesc toThrift() {
        TTypeDesc container = new TTypeDesc();
        container.setTypes(new ArrayList<TTypeNode>());
        toThrift(container);
        return container;
    }

    public TColumnType toColumnTypeThrift() {
        return null;
    }

    /**
     * Subclasses should override this method to add themselves to the thrift container.
     */
    public abstract void toThrift(TTypeDesc container);

    /**
     * Returns true if this type is equal to t, or if t is a wildcard variant of this
     * type. Subclasses should override this as appropriate. The default implementation
     * here is to avoid special-casing logic in callers for concrete types.
     */
    public boolean matchesType(Type t) {
        return false;
    }

    /**
     * Returns true if t1 can be implicitly cast to t2 according to Impala's casting rules.
     * Implicit casts are always allowed when no loss of precision would result (i.e. every
     * value of t1 can be represented exactly by a value of t2). Implicit casts are allowed
     * in certain other cases such as casting numeric types to floating point types and
     * converting strings to timestamps.
     * If strict is true, only consider casts that result in no loss of precision.
     * TODO: Support casting of non-scalar types.
     */
    public static boolean isImplicitlyCastable(Type t1, Type t2, boolean strict) {
        if (t1.isScalarType() && t2.isScalarType()) {
            return ScalarType.isImplicitlyCastable((ScalarType) t1, (ScalarType) t2, strict);
        }
        if (t1.isComplexType() || t2.isComplexType()) {
            if ((t1.isArrayType() && t2.isArrayType()) || (t1.isMapType() && t2.isMapType())
                    || (t1.isStructType() && t2.isStructType())) {
                return t1.matchesType(t2);
            }
            return false;
        }
        return false;
    }

    public static boolean canCastTo(Type sourceType, Type targetType) {
        if (sourceType.isScalarType() && targetType.isScalarType()) {
            return ScalarType.canCastTo((ScalarType) sourceType, (ScalarType) targetType);
        } else if (sourceType.isArrayType() && targetType.isArrayType()) {
            return ArrayType.canCastTo((ArrayType) sourceType, (ArrayType) targetType);
        } else if (sourceType.isMapType() && targetType.isMapType()) {
            return MapType.canCastTo((MapType) sourceType, (MapType) targetType);
        } else if (targetType.isArrayType() && !((ArrayType) targetType).getItemType().isScalarType()
                && !sourceType.isNull() && !sourceType.isStringType()) {
            // TODO: current not support cast any non-array type(except null and charFamily) to nested array type.
            return false;
        } else if ((targetType.isStructType() || targetType.isMapType()) && sourceType.isStringType()) {
            return true;
        } else if (sourceType.isStructType() && targetType.isStructType()) {
            return StructType.canCastTo((StructType) sourceType, (StructType) targetType);
        }
        return sourceType.isNull() || sourceType.getPrimitiveType().isCharFamily();
    }

    /**
     * Return type t such that values from both t1 and t2 can be assigned to t without an
     * explicit cast. If strict, does not consider conversions that would result in loss
     * of precision (e.g. converting decimal to float). Returns INVALID_TYPE if there is
     * no such type or if any of t1 and t2 is INVALID_TYPE.
     * TODO: Support non-scalar types.
     */
    public static Type getAssignmentCompatibleType(Type t1, Type t2, boolean strict) {
        if (t1.isScalarType() && t2.isScalarType()) {
            return ScalarType.getAssignmentCompatibleType((ScalarType) t1, (ScalarType) t2, strict);
        }

        if (t1.isArrayType() && t2.isArrayType()) {
            ArrayType arrayType1 = (ArrayType) t1;
            ArrayType arrayType2 = (ArrayType) t2;
            Type itemCompatibleType = Type.getAssignmentCompatibleType(arrayType1.getItemType(),
                    arrayType2.getItemType(), strict);

            if (itemCompatibleType.isInvalid()) {
                return itemCompatibleType;
            }

            return new ArrayType(itemCompatibleType, arrayType1.getContainsNull() || arrayType2.getContainsNull());
        } else if (t1.isArrayType() && t2.isNull()) {
            return t1;
        } else if (t1.isNull() && t2.isArrayType()) {
            return t2;
        }

        return ScalarType.INVALID;
    }

    public static Type getNextNumType(Type t) {
        switch (t.getPrimitiveType()) {
            case BOOLEAN:
                return TINYINT;
            case TINYINT:
                return SMALLINT;
            case SMALLINT:
                return INT;
            case INT:
                return BIGINT;
            case BIGINT:
                return BIGINT;
            case LARGEINT:
                return LARGEINT;
            case FLOAT:
                return DOUBLE;
            case DOUBLE:
                return DOUBLE;
            case DECIMALV2:
                return MAX_DECIMALV2_TYPE;
            case DECIMAL32:
                return DECIMAL32;
            case DECIMAL64:
                return DECIMAL64;
            case DECIMAL128:
                return DECIMAL128;
            default:
                return INVALID;
        }
    }

    /**
     * Returns true if this type exceeds the MAX_NESTING_DEPTH, false otherwise.
     */
    public boolean exceedsMaxNestingDepth() {
        return exceedsMaxNestingDepth(0);
    }

    /**
     * Helper for exceedsMaxNestingDepth(). Recursively computes the max nesting depth,
     * terminating early if MAX_NESTING_DEPTH is reached. Returns true if this type
     * exceeds the MAX_NESTING_DEPTH, false otherwise.
     * <p>
     * Examples of types and their nesting depth:
     * INT --> 1
     * STRUCT<f1:INT> --> 2
     * STRUCT<f1:STRUCT<f2:INT>> --> 3
     * ARRAY<INT> --> 2
     * ARRAY<STRUCT<f1:INT>> --> 3
     * MAP<STRING,INT> --> 2
     * MAP<STRING,STRUCT<f1:INT>> --> 3
     */
    private boolean exceedsMaxNestingDepth(int d) {
        if (d > MAX_NESTING_DEPTH) {
            return true;
        }
        if (isStructType()) {
            StructType structType = (StructType) this;
            for (StructField f : structType.getFields()) {
                if (f.getType().exceedsMaxNestingDepth(d + 1)) {
                    return true;
                }
            }
        } else if (isArrayType()) {
            ArrayType arrayType = (ArrayType) this;
            Type itemType = arrayType.getItemType();
            return itemType.exceedsMaxNestingDepth(d + 1);
        } else if (isMultiRowType()) {
            MultiRowType multiRowType = (MultiRowType) this;
            return multiRowType.getItemType().exceedsMaxNestingDepth(d + 1);
        } else if (isMapType()) {
            MapType mapType = (MapType) this;
            return mapType.getValueType().exceedsMaxNestingDepth(d + 1);
        } else {
            Preconditions.checkState(isScalarType());
        }
        return false;
    }

    // TODO(dhc): fix this
    public static Type fromPrimitiveType(PrimitiveType type) {
        switch (type) {
            case BOOLEAN:
                return Type.BOOLEAN;
            case TINYINT:
                return Type.TINYINT;
            case SMALLINT:
                return Type.SMALLINT;
            case INT:
                return Type.INT;
            case BIGINT:
                return Type.BIGINT;
            case LARGEINT:
                return Type.LARGEINT;
            case FLOAT:
                return Type.FLOAT;
            case DOUBLE:
                return Type.DOUBLE;
            case IPV4:
                return Type.IPV4;
            case IPV6:
                return Type.IPV6;
            case DATE:
                return Type.DATE;
            case DATETIME:
                return Type.DATETIME;
            case TIME:
                return Type.TIME;
            case DATEV2:
                return Type.DATEV2;
            case DATETIMEV2:
                return Type.DATETIMEV2;
            case TIMEV2:
                return Type.TIMEV2;
            case DECIMALV2:
                return Type.DECIMALV2;
            case DECIMAL32:
                return Type.DECIMAL32;
            case DECIMAL64:
                return Type.DECIMAL64;
            case DECIMAL128:
                return Type.DECIMAL128;
            case CHAR:
                return Type.CHAR;
            case VARCHAR:
                return Type.VARCHAR;
            case JSONB:
                return Type.JSONB;
            case STRING:
                return Type.STRING;
            case HLL:
                return Type.HLL;
            case ARRAY:
                return ArrayType.create();
            case MAP:
                return new MapType();
            case STRUCT:
                return new StructType();
            case BITMAP:
                return Type.BITMAP;
            case QUANTILE_STATE:
                return Type.QUANTILE_STATE;
            case VARIANT:
                return new VariantType();
            case LAMBDA_FUNCTION:
                return Type.LAMBDA_FUNCTION;
            case AGG_STATE:
                return Type.AGG_STATE;
            default:
                return null;
        }
    }

    public static List<TTypeDesc> toThrift(Type[] types) {
        return toThrift(Lists.newArrayList(types));
    }

    public static List<TTypeDesc> toThrift(ArrayList<Type> types) {
        ArrayList<TTypeDesc> result = Lists.newArrayList();
        for (Type t : types) {
            result.add(t.toThrift());
        }
        return result;
    }

    public static List<TTypeDesc> toThrift(ArrayList<Type> types, ArrayList<Type> realTypes) {
        ArrayList<TTypeDesc> result = Lists.newArrayList();
        for (int i = 0; i < types.size(); i++) {
            if (PrimitiveType.typeWithPrecision.contains(realTypes.get(i).getPrimitiveType())) {
                result.add(realTypes.get(i).toThrift());
            } else {
                result.add(types.get(i).toThrift());
            }
        }
        return result;
    }

    public static Type fromThrift(TTypeDesc thrift) {
        Preconditions.checkState(thrift.types.size() > 0);
        Pair<Type, Integer> t = fromThrift(thrift, 0);
        Preconditions.checkState(t.second.equals(thrift.getTypesSize()));
        return t.first;
    }

    /**
     * Constructs a ColumnType rooted at the TTypeNode at nodeIdx in TColumnType.
     * Returned pair: The resulting ColumnType and the next nodeIdx that is not a child
     * type of the result.
     */
    protected static Pair<Type, Integer> fromThrift(TTypeDesc col, int nodeIdx) {
        TTypeNode node = col.getTypes().get(nodeIdx);
        Type type = null;
        int tmpNodeIdx = nodeIdx;
        switch (node.getType()) { // CHECKSTYLE IGNORE THIS LINE: missing switch default
            case SCALAR: {
                Preconditions.checkState(node.isSetScalarType());
                TScalarType scalarType = node.getScalarType();
                if (scalarType.getType() == TPrimitiveType.CHAR) {
                    Preconditions.checkState(scalarType.isSetLen());
                    type = ScalarType.createCharType(scalarType.getLen());
                } else if (scalarType.getType() == TPrimitiveType.VARCHAR) {
                    Preconditions.checkState(scalarType.isSetLen());
                    type = ScalarType.createVarcharType(scalarType.getLen());
                } else if (scalarType.getType() == TPrimitiveType.HLL) {
                    type = ScalarType.createHllType();
                } else if (scalarType.getType() == TPrimitiveType.DECIMALV2) {
                    Preconditions.checkState(scalarType.isSetPrecision()
                            && scalarType.isSetPrecision());
                    type = ScalarType.createDecimalType(scalarType.getPrecision(),
                            scalarType.getScale());
                } else if (scalarType.getType() == TPrimitiveType.DECIMAL32
                        || scalarType.getType() == TPrimitiveType.DECIMAL64
                        || scalarType.getType() == TPrimitiveType.DECIMAL128I) {
                    Preconditions.checkState(scalarType.isSetPrecision()
                            && scalarType.isSetScale());
                    type = ScalarType.createDecimalV3Type(scalarType.getPrecision(),
                            scalarType.getScale());
                } else if (scalarType.getType() == TPrimitiveType.DATETIMEV2) {
                    Preconditions.checkState(scalarType.isSetPrecision()
                            && scalarType.isSetScale());
                    type = ScalarType.createDatetimeV2Type(scalarType.getScale());
                } else if (scalarType.getType() == TPrimitiveType.TIMEV2) {
                    Preconditions.checkState(scalarType.isSetPrecision()
                            && scalarType.isSetScale());
                    type = ScalarType.createTimeV2Type(scalarType.getScale());
                } else {
                    type = ScalarType.createType(
                            PrimitiveType.fromThrift(scalarType.getType()));
                }
                ++tmpNodeIdx;
                break;
            }
            case ARRAY: {
                Preconditions.checkState(tmpNodeIdx + 1 < col.getTypesSize());
                Pair<Type, Integer> childType = fromThrift(col, tmpNodeIdx + 1);
                type = new ArrayType(childType.first);
                tmpNodeIdx = childType.second;
                break;
            }
            case MAP: {
                Preconditions.checkState(tmpNodeIdx + 2 < col.getTypesSize());
                Pair<Type, Integer> keyType = fromThrift(col, tmpNodeIdx + 1);
                Pair<Type, Integer> valueType = fromThrift(col, keyType.second);
                type = new MapType(keyType.first, valueType.first);
                tmpNodeIdx = valueType.second;
                break;
            }
            case STRUCT: {
                Preconditions.checkState(tmpNodeIdx + node.getStructFieldsSize() < col.getTypesSize());
                ArrayList<StructField> structFields = Lists.newArrayList();
                ++tmpNodeIdx;
                for (int i = 0; i < node.getStructFieldsSize(); ++i) {
                    TStructField thriftField = node.getStructFields().get(i);
                    String name = thriftField.getName();
                    String comment = null;
                    if (thriftField.isSetComment()) {
                        comment = thriftField.getComment();
                    }
                    Pair<Type, Integer> res = fromThrift(col, tmpNodeIdx);
                    tmpNodeIdx = res.second.intValue();
                    structFields.add(new StructField(name, res.first, comment, true));
                }
                type = new StructType(structFields);
                break;
            }
        }
        return Pair.of(type, tmpNodeIdx);
    }

    /**
     * Utility function to get the primitive type of a thrift type that is known
     * to be scalar.
     */
    public TPrimitiveType getTPrimitiveType(TTypeDesc ttype) {
        Preconditions.checkState(ttype.getTypesSize() == 1);
        Preconditions.checkState(ttype.types.get(0).getType() == TTypeNodeType.SCALAR);
        return ttype.types.get(0).scalar_type.getType();
    }

    /**
     * JDBC data type description
     * Returns the column size for this type.
     * For numeric data this is the maximum precision.
     * For character data this is the length in characters.
     * For datetime types this is the length in characters of the String representation
     * (assuming the maximum allowed precision of the fractional seconds component).
     * For binary data this is the length in bytes.
     * Null is returned for data types where the column size is not applicable.
     */
    public Integer getColumnSize() {
        if (!isScalarType()) {
            return null;
        }
        if (isNumericType()) {
            return getPrecision();
        }
        ScalarType t = (ScalarType) this;
        switch (t.getPrimitiveType()) {
            case CHAR:
            case VARCHAR:
            case STRING:
            case HLL:
                return t.getLength();
            default:
                return null;
        }
    }

    /**
     * For schema change, convert data type to string,
     * get the size of string representation
     */
    public int getColumnStringRepSize() throws TypeException {
        if (isScalarType(PrimitiveType.FLOAT)) {
            return 24; // see be/src/gutil/strings/numbers.h kFloatToBufferSize
        }
        if (isScalarType(PrimitiveType.DOUBLE)) {
            return 32; // see be/src/gutil/strings/numbers.h kDoubleToBufferSize
        }
        if (isNumericType()) {
            int size = getPrecision() + 1; // +1 for minus symbol
            if (isScalarType(PrimitiveType.DECIMALV2) || isDecimalV3()) {
                size += 1; // +1 for decimal point
            }
            return size;
        }
        ScalarType t = (ScalarType) this;
        switch (t.getPrimitiveType()) {
            case CHAR:
            case VARCHAR:
                return t.getLength();
            case STRING:
                return 2147483647; // defined by be/src/olap/olap_define.h, OLAP_STRING_MAX_LENGTH
            default:
                throw new TypeException("Can not change " + t.getPrimitiveType() + " to char/varchar/string");
        }
    }

    /**
     * JDBC data type description
     * For numeric types, returns the maximum precision for this type.
     * For non-numeric types, returns null.
     */
    public Integer getPrecision() {
        if (!isScalarType()) {
            return null;
        }
        ScalarType t = (ScalarType) this;
        switch (t.getPrimitiveType()) {
            case TINYINT:
                return 3;
            case SMALLINT:
                return 5;
            case INT:
                return 10;
            case BIGINT:
                return 19;
            case LARGEINT:
                return 39;
            case FLOAT:
                return 7;
            case DOUBLE:
                return 15;
            case DECIMALV2:
            case DECIMAL32:
            case DECIMAL64:
            case DECIMAL128:
            case DATETIMEV2:
            case TIMEV2:
                return t.decimalPrecision();
            default:
                return null;
        }
    }

    /**
     * JDBC data type description
     * Returns the number of fractional digits for this type, or null if not applicable.
     * For timestamp/time types, returns the number of digits in the fractional seconds
     * component.
     */
    public Integer getDecimalDigits() {
        if (!isScalarType()) {
            return null;
        }
        ScalarType t = (ScalarType) this;
        switch (t.getPrimitiveType()) {
            case BOOLEAN:
            case TINYINT:
            case SMALLINT:
            case INT:
            case BIGINT:
                return 0;
            case FLOAT:
                return 7;
            case DOUBLE:
                return 15;
            case DATETIMEV2:
            case TIMEV2:
            case DECIMALV2:
            case DECIMAL32:
            case DECIMAL64:
            case DECIMAL128:
                return t.decimalScale();
            default:
                return null;
        }
    }

    /**
     * JDBC data type description
     * For numeric data types, either 10 or 2. If it is 10, the values in COLUMN_SIZE
     * and DECIMAL_DIGITS give the number of decimal digits allowed for the column.
     * For example, a DECIMAL(12,5) column would return a NUM_PREC_RADIX of 10,
     * a COLUMN_SIZE of 12, and a DECIMAL_DIGITS of 5; a FLOAT column could return
     * a NUM_PREC_RADIX of 10, a COLUMN_SIZE of 15, and a DECIMAL_DIGITS of NULL.
     * If it is 2, the values in COLUMN_SIZE and DECIMAL_DIGITS give the number of bits
     * allowed in the column. For example, a FLOAT column could return a RADIX of 2,
     * a COLUMN_SIZE of 53, and a DECIMAL_DIGITS of NULL. NULL is returned for data
     * types where NUM_PREC_RADIX is not applicable.
     */
    public Integer getNumPrecRadix() {
        if (!isScalarType()) {
            return null;
        }
        ScalarType t = (ScalarType) this;
        switch (t.getPrimitiveType()) {
            case TINYINT:
            case SMALLINT:
            case INT:
            case BIGINT:
            case FLOAT:
            case DOUBLE:
            case DECIMALV2:
            case DECIMAL32:
            case DECIMAL64:
            case DECIMAL128:
                return 10;
            default:
                // everything else (including boolean and string) is null
                return null;
        }
    }

    /**
     * Matrix that records "smallest" assignment-compatible type of two types
     * (INVALID_TYPE if no such type exists, ie, if the input types are fundamentally
     * incompatible). A value of any of the two types could be assigned to a slot
     * of the assignment-compatible type. For strict compatibility, this can be done
     * without any loss of precision. For non-strict compatibility, there may be loss of
     * precision, e.g. if converting from BIGINT to FLOAT.
     * <p>
     * We chose not to follow MySQL's type casting behavior as described here:
     * http://dev.mysql.com/doc/refman/5.0/en/type-conversion.html
     * for the following reasons:
     * conservative casting in arithmetic exprs: TINYINT + TINYINT -> BIGINT
     * comparison of many types as double: INT < FLOAT -> comparison as DOUBLE
     * special cases when dealing with dates and timestamps.
     */
    protected static PrimitiveType[][] compatibilityMatrix;

    /**
     * If we are checking in strict mode, any non-null entry in this matrix overrides
     * compatibilityMatrix. If the entry is null, the entry in compatibility matrix
     * is valid.
     */
    protected static PrimitiveType[][] strictCompatibilityMatrix;

    static {
        compatibilityMatrix = new
                PrimitiveType[PrimitiveType.values().length][PrimitiveType.values().length];
        strictCompatibilityMatrix = new
                PrimitiveType[PrimitiveType.values().length][PrimitiveType.values().length];

        for (int i = 0; i < PrimitiveType.values().length; ++i) {
            // Each type is compatible with itself.
            compatibilityMatrix[i][i] = PrimitiveType.values()[i];
        }

        // BOOLEAN
        compatibilityMatrix[BOOLEAN.ordinal()][TINYINT.ordinal()] = PrimitiveType.TINYINT;
        compatibilityMatrix[BOOLEAN.ordinal()][SMALLINT.ordinal()] = PrimitiveType.SMALLINT;
        compatibilityMatrix[BOOLEAN.ordinal()][INT.ordinal()] = PrimitiveType.INT;
        compatibilityMatrix[BOOLEAN.ordinal()][BIGINT.ordinal()] = PrimitiveType.BIGINT;
        compatibilityMatrix[BOOLEAN.ordinal()][LARGEINT.ordinal()] = PrimitiveType.LARGEINT;
        compatibilityMatrix[BOOLEAN.ordinal()][FLOAT.ordinal()] = PrimitiveType.FLOAT;
        compatibilityMatrix[BOOLEAN.ordinal()][DOUBLE.ordinal()] = PrimitiveType.DOUBLE;
        compatibilityMatrix[BOOLEAN.ordinal()][DATE.ordinal()] = PrimitiveType.INVALID_TYPE;
        compatibilityMatrix[BOOLEAN.ordinal()][DATETIME.ordinal()] = PrimitiveType.INVALID_TYPE;
        compatibilityMatrix[BOOLEAN.ordinal()][DATEV2.ordinal()] = PrimitiveType.INVALID_TYPE;
        compatibilityMatrix[BOOLEAN.ordinal()][DATETIMEV2.ordinal()] = PrimitiveType.INVALID_TYPE;
        compatibilityMatrix[BOOLEAN.ordinal()][TIMEV2.ordinal()] = PrimitiveType.DOUBLE;
        compatibilityMatrix[BOOLEAN.ordinal()][CHAR.ordinal()] = PrimitiveType.INVALID_TYPE;
        compatibilityMatrix[BOOLEAN.ordinal()][VARCHAR.ordinal()] = PrimitiveType.INVALID_TYPE;
        compatibilityMatrix[BOOLEAN.ordinal()][HLL.ordinal()] = PrimitiveType.INVALID_TYPE;
        compatibilityMatrix[BOOLEAN.ordinal()][TIME.ordinal()] = PrimitiveType.DOUBLE;
        compatibilityMatrix[BOOLEAN.ordinal()][BITMAP.ordinal()] = PrimitiveType.INVALID_TYPE;
        compatibilityMatrix[BOOLEAN.ordinal()][STRING.ordinal()] = PrimitiveType.INVALID_TYPE;
        compatibilityMatrix[BOOLEAN.ordinal()][JSONB.ordinal()] = PrimitiveType.INVALID_TYPE;
        compatibilityMatrix[BOOLEAN.ordinal()][QUANTILE_STATE.ordinal()] = PrimitiveType.INVALID_TYPE;
        compatibilityMatrix[BOOLEAN.ordinal()][DECIMAL32.ordinal()] = PrimitiveType.INVALID_TYPE;
        compatibilityMatrix[BOOLEAN.ordinal()][DECIMAL64.ordinal()] = PrimitiveType.INVALID_TYPE;
        compatibilityMatrix[BOOLEAN.ordinal()][DECIMAL128.ordinal()] = PrimitiveType.INVALID_TYPE;
        compatibilityMatrix[BOOLEAN.ordinal()][IPV4.ordinal()] = PrimitiveType.INVALID_TYPE;
        compatibilityMatrix[BOOLEAN.ordinal()][IPV6.ordinal()] = PrimitiveType.INVALID_TYPE;
        compatibilityMatrix[BOOLEAN.ordinal()][AGG_STATE.ordinal()] = PrimitiveType.INVALID_TYPE;

        // TINYINT
        compatibilityMatrix[TINYINT.ordinal()][SMALLINT.ordinal()] = PrimitiveType.SMALLINT;
        compatibilityMatrix[TINYINT.ordinal()][INT.ordinal()] = PrimitiveType.INT;
        compatibilityMatrix[TINYINT.ordinal()][BIGINT.ordinal()] = PrimitiveType.BIGINT;
        compatibilityMatrix[TINYINT.ordinal()][LARGEINT.ordinal()] = PrimitiveType.LARGEINT;
        // 8 bit integer fits in mantissa of both float and double.
        compatibilityMatrix[TINYINT.ordinal()][FLOAT.ordinal()] = PrimitiveType.FLOAT;
        compatibilityMatrix[TINYINT.ordinal()][DOUBLE.ordinal()] = PrimitiveType.DOUBLE;
        compatibilityMatrix[TINYINT.ordinal()][DATE.ordinal()] = PrimitiveType.INVALID_TYPE;
        compatibilityMatrix[TINYINT.ordinal()][DATETIME.ordinal()] = PrimitiveType.INVALID_TYPE;
        compatibilityMatrix[TINYINT.ordinal()][DATEV2.ordinal()] = PrimitiveType.INVALID_TYPE;
        compatibilityMatrix[TINYINT.ordinal()][DATETIMEV2.ordinal()] = PrimitiveType.INVALID_TYPE;
        compatibilityMatrix[TINYINT.ordinal()][TIMEV2.ordinal()] = PrimitiveType.DOUBLE;
        compatibilityMatrix[TINYINT.ordinal()][CHAR.ordinal()] = PrimitiveType.INVALID_TYPE;
        compatibilityMatrix[TINYINT.ordinal()][VARCHAR.ordinal()] = PrimitiveType.INVALID_TYPE;
        compatibilityMatrix[TINYINT.ordinal()][DECIMALV2.ordinal()] = PrimitiveType.INVALID_TYPE;
        compatibilityMatrix[TINYINT.ordinal()][DECIMAL32.ordinal()] = PrimitiveType.DECIMAL32;
        compatibilityMatrix[TINYINT.ordinal()][DECIMAL64.ordinal()] = PrimitiveType.DECIMAL64;
        compatibilityMatrix[TINYINT.ordinal()][DECIMAL128.ordinal()] = PrimitiveType.DECIMAL128;
        compatibilityMatrix[TINYINT.ordinal()][HLL.ordinal()] = PrimitiveType.INVALID_TYPE;
        compatibilityMatrix[TINYINT.ordinal()][TIME.ordinal()] = PrimitiveType.DOUBLE;
        compatibilityMatrix[TINYINT.ordinal()][BITMAP.ordinal()] = PrimitiveType.INVALID_TYPE;
        compatibilityMatrix[TINYINT.ordinal()][STRING.ordinal()] = PrimitiveType.INVALID_TYPE;
        compatibilityMatrix[TINYINT.ordinal()][JSONB.ordinal()] = PrimitiveType.INVALID_TYPE;
        compatibilityMatrix[TINYINT.ordinal()][QUANTILE_STATE.ordinal()] = PrimitiveType.INVALID_TYPE;
        compatibilityMatrix[TINYINT.ordinal()][IPV4.ordinal()] = PrimitiveType.INVALID_TYPE;
        compatibilityMatrix[TINYINT.ordinal()][IPV6.ordinal()] = PrimitiveType.INVALID_TYPE;
        compatibilityMatrix[TINYINT.ordinal()][AGG_STATE.ordinal()] = PrimitiveType.INVALID_TYPE;

        // SMALLINT
        compatibilityMatrix[SMALLINT.ordinal()][INT.ordinal()] = PrimitiveType.INT;
        compatibilityMatrix[SMALLINT.ordinal()][BIGINT.ordinal()] = PrimitiveType.BIGINT;
        compatibilityMatrix[SMALLINT.ordinal()][LARGEINT.ordinal()] = PrimitiveType.LARGEINT;
        // 16 bit integer fits in mantissa of both float and double.
        compatibilityMatrix[SMALLINT.ordinal()][FLOAT.ordinal()] = PrimitiveType.FLOAT;
        compatibilityMatrix[SMALLINT.ordinal()][DOUBLE.ordinal()] = PrimitiveType.DOUBLE;
        compatibilityMatrix[SMALLINT.ordinal()][DATE.ordinal()] = PrimitiveType.INVALID_TYPE;
        compatibilityMatrix[SMALLINT.ordinal()][DATETIME.ordinal()] = PrimitiveType.INVALID_TYPE;
        compatibilityMatrix[SMALLINT.ordinal()][DATEV2.ordinal()] = PrimitiveType.INVALID_TYPE;
        compatibilityMatrix[SMALLINT.ordinal()][DATETIMEV2.ordinal()] = PrimitiveType.INVALID_TYPE;
        compatibilityMatrix[SMALLINT.ordinal()][TIMEV2.ordinal()] = PrimitiveType.DOUBLE;
        compatibilityMatrix[SMALLINT.ordinal()][CHAR.ordinal()] = PrimitiveType.INVALID_TYPE;
        compatibilityMatrix[SMALLINT.ordinal()][VARCHAR.ordinal()] = PrimitiveType.INVALID_TYPE;
        compatibilityMatrix[SMALLINT.ordinal()][DECIMALV2.ordinal()] = PrimitiveType.INVALID_TYPE;
        compatibilityMatrix[SMALLINT.ordinal()][DECIMAL32.ordinal()] = PrimitiveType.DECIMAL32;
        compatibilityMatrix[SMALLINT.ordinal()][DECIMAL64.ordinal()] = PrimitiveType.DECIMAL64;
        compatibilityMatrix[SMALLINT.ordinal()][DECIMAL128.ordinal()] = PrimitiveType.DECIMAL128;
        compatibilityMatrix[SMALLINT.ordinal()][HLL.ordinal()] = PrimitiveType.INVALID_TYPE;
        compatibilityMatrix[SMALLINT.ordinal()][TIME.ordinal()] = PrimitiveType.DOUBLE;
        compatibilityMatrix[SMALLINT.ordinal()][BITMAP.ordinal()] = PrimitiveType.INVALID_TYPE;
        compatibilityMatrix[SMALLINT.ordinal()][STRING.ordinal()] = PrimitiveType.INVALID_TYPE;
        compatibilityMatrix[SMALLINT.ordinal()][JSONB.ordinal()] = PrimitiveType.INVALID_TYPE;
        compatibilityMatrix[SMALLINT.ordinal()][QUANTILE_STATE.ordinal()] = PrimitiveType.INVALID_TYPE;
        compatibilityMatrix[SMALLINT.ordinal()][IPV4.ordinal()] = PrimitiveType.INVALID_TYPE;
        compatibilityMatrix[SMALLINT.ordinal()][IPV6.ordinal()] = PrimitiveType.INVALID_TYPE;
        compatibilityMatrix[SMALLINT.ordinal()][AGG_STATE.ordinal()] = PrimitiveType.INVALID_TYPE;

        // INT
        compatibilityMatrix[INT.ordinal()][BIGINT.ordinal()] = PrimitiveType.BIGINT;
        compatibilityMatrix[INT.ordinal()][LARGEINT.ordinal()] = PrimitiveType.LARGEINT;
        // 32 bit integer fits only mantissa of double.
        // TODO: arguably we should promote INT + FLOAT to DOUBLE to avoid loss of precision,
        // but we depend on it remaining FLOAT for some use cases, e.g.
        // "insert into tbl (float_col) select int_col + float_col from ..."
        compatibilityMatrix[INT.ordinal()][FLOAT.ordinal()] = PrimitiveType.FLOAT;
        strictCompatibilityMatrix[INT.ordinal()][FLOAT.ordinal()] = PrimitiveType.DOUBLE;
        compatibilityMatrix[INT.ordinal()][DOUBLE.ordinal()] = PrimitiveType.DOUBLE;
        compatibilityMatrix[INT.ordinal()][DATE.ordinal()] = PrimitiveType.INT;
        compatibilityMatrix[INT.ordinal()][DATETIME.ordinal()] = PrimitiveType.INVALID_TYPE;
        compatibilityMatrix[INT.ordinal()][DATEV2.ordinal()] = PrimitiveType.INT;
        compatibilityMatrix[INT.ordinal()][DATETIMEV2.ordinal()] = PrimitiveType.INVALID_TYPE;
        compatibilityMatrix[INT.ordinal()][TIMEV2.ordinal()] = PrimitiveType.DOUBLE;
        compatibilityMatrix[INT.ordinal()][CHAR.ordinal()] = PrimitiveType.INVALID_TYPE;
        compatibilityMatrix[INT.ordinal()][VARCHAR.ordinal()] = PrimitiveType.INVALID_TYPE;
        compatibilityMatrix[INT.ordinal()][DECIMALV2.ordinal()] = PrimitiveType.INVALID_TYPE;
        compatibilityMatrix[INT.ordinal()][DECIMAL32.ordinal()] = PrimitiveType.DECIMAL32;
        compatibilityMatrix[INT.ordinal()][DECIMAL64.ordinal()] = PrimitiveType.DECIMAL64;
        compatibilityMatrix[INT.ordinal()][DECIMAL128.ordinal()] = PrimitiveType.DECIMAL128;
        compatibilityMatrix[INT.ordinal()][HLL.ordinal()] = PrimitiveType.INVALID_TYPE;
        compatibilityMatrix[INT.ordinal()][TIME.ordinal()] = PrimitiveType.DOUBLE;
        compatibilityMatrix[INT.ordinal()][BITMAP.ordinal()] = PrimitiveType.INVALID_TYPE;
        compatibilityMatrix[INT.ordinal()][STRING.ordinal()] = PrimitiveType.INVALID_TYPE;
        compatibilityMatrix[INT.ordinal()][JSONB.ordinal()] = PrimitiveType.INVALID_TYPE;
        compatibilityMatrix[INT.ordinal()][QUANTILE_STATE.ordinal()] = PrimitiveType.INVALID_TYPE;
        compatibilityMatrix[INT.ordinal()][IPV4.ordinal()] = PrimitiveType.INVALID_TYPE;
        compatibilityMatrix[INT.ordinal()][IPV6.ordinal()] = PrimitiveType.INVALID_TYPE;
        compatibilityMatrix[INT.ordinal()][AGG_STATE.ordinal()] = PrimitiveType.INVALID_TYPE;

        // BIGINT
        // 64 bit integer does not fit in mantissa of double or float.
        // TODO: arguably we should always promote BIGINT + FLOAT to double here to keep as
        // much precision as possible, but we depend on this implicit cast for some use
        // cases, similarly to INT + FLOAT.
        compatibilityMatrix[BIGINT.ordinal()][LARGEINT.ordinal()] = PrimitiveType.LARGEINT;
        compatibilityMatrix[BIGINT.ordinal()][FLOAT.ordinal()] = PrimitiveType.FLOAT;
        strictCompatibilityMatrix[BIGINT.ordinal()][FLOAT.ordinal()] = PrimitiveType.DOUBLE;
        // TODO: we're breaking the definition of strict compatibility for BIGINT + DOUBLE,
        // but this forces function overloading to consider the DOUBLE overload first.
        compatibilityMatrix[BIGINT.ordinal()][DOUBLE.ordinal()] = PrimitiveType.DOUBLE;
        compatibilityMatrix[BIGINT.ordinal()][DATE.ordinal()] = PrimitiveType.BIGINT;
        compatibilityMatrix[BIGINT.ordinal()][DATETIME.ordinal()] = PrimitiveType.BIGINT;
        compatibilityMatrix[BIGINT.ordinal()][DATEV2.ordinal()] = PrimitiveType.BIGINT;
        compatibilityMatrix[BIGINT.ordinal()][DATETIMEV2.ordinal()] = PrimitiveType.BIGINT;
        compatibilityMatrix[BIGINT.ordinal()][TIMEV2.ordinal()] = PrimitiveType.DOUBLE;
        compatibilityMatrix[BIGINT.ordinal()][CHAR.ordinal()] = PrimitiveType.INVALID_TYPE;
        compatibilityMatrix[BIGINT.ordinal()][VARCHAR.ordinal()] = PrimitiveType.INVALID_TYPE;
        compatibilityMatrix[BIGINT.ordinal()][DECIMALV2.ordinal()] = PrimitiveType.INVALID_TYPE;
        compatibilityMatrix[BIGINT.ordinal()][DECIMAL32.ordinal()] = PrimitiveType.DECIMAL64;
        compatibilityMatrix[BIGINT.ordinal()][DECIMAL64.ordinal()] = PrimitiveType.DECIMAL64;
        compatibilityMatrix[BIGINT.ordinal()][DECIMAL128.ordinal()] = PrimitiveType.DECIMAL128;
        compatibilityMatrix[BIGINT.ordinal()][HLL.ordinal()] = PrimitiveType.INVALID_TYPE;
        compatibilityMatrix[BIGINT.ordinal()][TIME.ordinal()] = PrimitiveType.DOUBLE;
        compatibilityMatrix[BIGINT.ordinal()][BITMAP.ordinal()] = PrimitiveType.INVALID_TYPE;
        compatibilityMatrix[BIGINT.ordinal()][STRING.ordinal()] = PrimitiveType.INVALID_TYPE;
        compatibilityMatrix[BIGINT.ordinal()][JSONB.ordinal()] = PrimitiveType.INVALID_TYPE;
        compatibilityMatrix[BIGINT.ordinal()][QUANTILE_STATE.ordinal()] = PrimitiveType.INVALID_TYPE;
        compatibilityMatrix[BIGINT.ordinal()][IPV4.ordinal()] = PrimitiveType.INVALID_TYPE;
        compatibilityMatrix[BIGINT.ordinal()][IPV6.ordinal()] = PrimitiveType.INVALID_TYPE;
        compatibilityMatrix[BIGINT.ordinal()][AGG_STATE.ordinal()] = PrimitiveType.INVALID_TYPE;

        // LARGEINT
        compatibilityMatrix[LARGEINT.ordinal()][FLOAT.ordinal()] = PrimitiveType.DOUBLE;
        compatibilityMatrix[LARGEINT.ordinal()][DOUBLE.ordinal()] = PrimitiveType.DOUBLE;
        compatibilityMatrix[LARGEINT.ordinal()][DATE.ordinal()] = PrimitiveType.LARGEINT;
        compatibilityMatrix[LARGEINT.ordinal()][DATETIME.ordinal()] = PrimitiveType.LARGEINT;
        compatibilityMatrix[LARGEINT.ordinal()][DATEV2.ordinal()] = PrimitiveType.LARGEINT;
        compatibilityMatrix[LARGEINT.ordinal()][DATETIMEV2.ordinal()] = PrimitiveType.LARGEINT;
        compatibilityMatrix[LARGEINT.ordinal()][TIMEV2.ordinal()] = PrimitiveType.DOUBLE;
        compatibilityMatrix[LARGEINT.ordinal()][CHAR.ordinal()] = PrimitiveType.INVALID_TYPE;
        compatibilityMatrix[LARGEINT.ordinal()][VARCHAR.ordinal()] = PrimitiveType.INVALID_TYPE;
        compatibilityMatrix[LARGEINT.ordinal()][DECIMALV2.ordinal()] = PrimitiveType.DECIMALV2;
        compatibilityMatrix[LARGEINT.ordinal()][DECIMAL32.ordinal()] = PrimitiveType.DECIMAL128;
        compatibilityMatrix[LARGEINT.ordinal()][DECIMAL64.ordinal()] = PrimitiveType.DECIMAL128;
        compatibilityMatrix[LARGEINT.ordinal()][DECIMAL128.ordinal()] = PrimitiveType.DECIMAL128;
        compatibilityMatrix[LARGEINT.ordinal()][HLL.ordinal()] = PrimitiveType.INVALID_TYPE;
        compatibilityMatrix[LARGEINT.ordinal()][TIME.ordinal()] = PrimitiveType.DOUBLE;
        compatibilityMatrix[LARGEINT.ordinal()][BITMAP.ordinal()] = PrimitiveType.INVALID_TYPE;
        compatibilityMatrix[LARGEINT.ordinal()][STRING.ordinal()] = PrimitiveType.INVALID_TYPE;
        compatibilityMatrix[LARGEINT.ordinal()][JSONB.ordinal()] = PrimitiveType.INVALID_TYPE;
        compatibilityMatrix[LARGEINT.ordinal()][QUANTILE_STATE.ordinal()] = PrimitiveType.INVALID_TYPE;
        compatibilityMatrix[LARGEINT.ordinal()][IPV4.ordinal()] = PrimitiveType.INVALID_TYPE;
        compatibilityMatrix[LARGEINT.ordinal()][IPV6.ordinal()] = PrimitiveType.INVALID_TYPE;
        compatibilityMatrix[LARGEINT.ordinal()][AGG_STATE.ordinal()] = PrimitiveType.INVALID_TYPE;

        // FLOAT
        compatibilityMatrix[FLOAT.ordinal()][DOUBLE.ordinal()] = PrimitiveType.DOUBLE;
        compatibilityMatrix[FLOAT.ordinal()][DATE.ordinal()] = PrimitiveType.INVALID_TYPE;
        compatibilityMatrix[FLOAT.ordinal()][DATETIME.ordinal()] = PrimitiveType.INVALID_TYPE;
        compatibilityMatrix[FLOAT.ordinal()][DATEV2.ordinal()] = PrimitiveType.INVALID_TYPE;
        compatibilityMatrix[FLOAT.ordinal()][DATETIMEV2.ordinal()] = PrimitiveType.INVALID_TYPE;
        compatibilityMatrix[FLOAT.ordinal()][TIMEV2.ordinal()] = PrimitiveType.DOUBLE;
        compatibilityMatrix[FLOAT.ordinal()][CHAR.ordinal()] = PrimitiveType.INVALID_TYPE;
        compatibilityMatrix[FLOAT.ordinal()][VARCHAR.ordinal()] = PrimitiveType.INVALID_TYPE;
        compatibilityMatrix[FLOAT.ordinal()][DECIMALV2.ordinal()] = PrimitiveType.INVALID_TYPE;
        compatibilityMatrix[FLOAT.ordinal()][DECIMAL32.ordinal()] = PrimitiveType.DECIMAL128;
        compatibilityMatrix[FLOAT.ordinal()][DECIMAL64.ordinal()] = PrimitiveType.DECIMAL128;
        compatibilityMatrix[FLOAT.ordinal()][DECIMAL128.ordinal()] = PrimitiveType.DECIMAL128;
        compatibilityMatrix[FLOAT.ordinal()][HLL.ordinal()] = PrimitiveType.INVALID_TYPE;
        compatibilityMatrix[FLOAT.ordinal()][TIME.ordinal()] = PrimitiveType.DOUBLE;
        compatibilityMatrix[FLOAT.ordinal()][BITMAP.ordinal()] = PrimitiveType.INVALID_TYPE;
        compatibilityMatrix[FLOAT.ordinal()][STRING.ordinal()] = PrimitiveType.INVALID_TYPE;
        compatibilityMatrix[FLOAT.ordinal()][JSONB.ordinal()] = PrimitiveType.INVALID_TYPE;
        compatibilityMatrix[FLOAT.ordinal()][QUANTILE_STATE.ordinal()] = PrimitiveType.INVALID_TYPE;
        compatibilityMatrix[FLOAT.ordinal()][IPV4.ordinal()] = PrimitiveType.INVALID_TYPE;
        compatibilityMatrix[FLOAT.ordinal()][IPV6.ordinal()] = PrimitiveType.INVALID_TYPE;
        compatibilityMatrix[FLOAT.ordinal()][AGG_STATE.ordinal()] = PrimitiveType.INVALID_TYPE;

        // DOUBLE
        compatibilityMatrix[DOUBLE.ordinal()][DATE.ordinal()] = PrimitiveType.INVALID_TYPE;
        compatibilityMatrix[DOUBLE.ordinal()][DATETIME.ordinal()] = PrimitiveType.DOUBLE;
        compatibilityMatrix[DOUBLE.ordinal()][CHAR.ordinal()] = PrimitiveType.INVALID_TYPE;
        compatibilityMatrix[DOUBLE.ordinal()][VARCHAR.ordinal()] = PrimitiveType.INVALID_TYPE;
        compatibilityMatrix[DOUBLE.ordinal()][DECIMALV2.ordinal()] = PrimitiveType.INVALID_TYPE;
        compatibilityMatrix[DOUBLE.ordinal()][DECIMAL32.ordinal()] = PrimitiveType.DECIMAL128;
        compatibilityMatrix[DOUBLE.ordinal()][DECIMAL64.ordinal()] = PrimitiveType.DECIMAL128;
        compatibilityMatrix[DOUBLE.ordinal()][DECIMAL128.ordinal()] = PrimitiveType.DECIMAL128;
        compatibilityMatrix[DOUBLE.ordinal()][HLL.ordinal()] = PrimitiveType.INVALID_TYPE;
        compatibilityMatrix[DOUBLE.ordinal()][TIME.ordinal()] = PrimitiveType.DOUBLE;
        compatibilityMatrix[DOUBLE.ordinal()][BITMAP.ordinal()] = PrimitiveType.INVALID_TYPE;
        compatibilityMatrix[DOUBLE.ordinal()][STRING.ordinal()] = PrimitiveType.INVALID_TYPE;
        compatibilityMatrix[DOUBLE.ordinal()][JSONB.ordinal()] = PrimitiveType.INVALID_TYPE;
        compatibilityMatrix[DOUBLE.ordinal()][QUANTILE_STATE.ordinal()] = PrimitiveType.INVALID_TYPE;
        compatibilityMatrix[DOUBLE.ordinal()][DATEV2.ordinal()] = PrimitiveType.INVALID_TYPE;
        compatibilityMatrix[DOUBLE.ordinal()][DATETIMEV2.ordinal()] = PrimitiveType.DOUBLE;
        compatibilityMatrix[DOUBLE.ordinal()][TIMEV2.ordinal()] = PrimitiveType.DOUBLE;
        compatibilityMatrix[DOUBLE.ordinal()][IPV4.ordinal()] = PrimitiveType.INVALID_TYPE;
        compatibilityMatrix[DOUBLE.ordinal()][IPV6.ordinal()] = PrimitiveType.INVALID_TYPE;
        compatibilityMatrix[DOUBLE.ordinal()][AGG_STATE.ordinal()] = PrimitiveType.INVALID_TYPE;

        // DATE
        compatibilityMatrix[DATE.ordinal()][DATETIME.ordinal()] = PrimitiveType.DATETIME;
        compatibilityMatrix[DATE.ordinal()][DATEV2.ordinal()] = PrimitiveType.DATEV2;
        compatibilityMatrix[DATE.ordinal()][DATETIMEV2.ordinal()] = PrimitiveType.DATETIMEV2;
        compatibilityMatrix[DATE.ordinal()][CHAR.ordinal()] = PrimitiveType.INVALID_TYPE;
        compatibilityMatrix[DATE.ordinal()][VARCHAR.ordinal()] = PrimitiveType.INVALID_TYPE;
        compatibilityMatrix[DATE.ordinal()][DECIMALV2.ordinal()] = PrimitiveType.DECIMALV2;
        compatibilityMatrix[DATE.ordinal()][DECIMAL32.ordinal()] = PrimitiveType.DECIMAL32;
        compatibilityMatrix[DATE.ordinal()][DECIMAL64.ordinal()] = PrimitiveType.DECIMAL64;
        compatibilityMatrix[DATE.ordinal()][DECIMAL128.ordinal()] = PrimitiveType.DECIMAL128;
        compatibilityMatrix[DATE.ordinal()][HLL.ordinal()] = PrimitiveType.INVALID_TYPE;
        compatibilityMatrix[DATE.ordinal()][TIME.ordinal()] = PrimitiveType.INVALID_TYPE;
        compatibilityMatrix[DATE.ordinal()][TIMEV2.ordinal()] = PrimitiveType.INVALID_TYPE;
        compatibilityMatrix[DATE.ordinal()][BITMAP.ordinal()] = PrimitiveType.INVALID_TYPE;
        compatibilityMatrix[DATE.ordinal()][STRING.ordinal()] = PrimitiveType.INVALID_TYPE;
        compatibilityMatrix[DATE.ordinal()][JSONB.ordinal()] = PrimitiveType.INVALID_TYPE;
        compatibilityMatrix[DATE.ordinal()][QUANTILE_STATE.ordinal()] = PrimitiveType.INVALID_TYPE;
        compatibilityMatrix[DATE.ordinal()][AGG_STATE.ordinal()] = PrimitiveType.INVALID_TYPE;
        compatibilityMatrix[DATE.ordinal()][IPV4.ordinal()] = PrimitiveType.INVALID_TYPE;
        compatibilityMatrix[DATE.ordinal()][IPV6.ordinal()] = PrimitiveType.INVALID_TYPE;

        // DATEV2
        compatibilityMatrix[DATEV2.ordinal()][DATE.ordinal()] = PrimitiveType.DATEV2;
        compatibilityMatrix[DATEV2.ordinal()][DATETIME.ordinal()] = PrimitiveType.DATETIMEV2;
        compatibilityMatrix[DATEV2.ordinal()][DATETIMEV2.ordinal()] = PrimitiveType.DATETIMEV2;
        compatibilityMatrix[DATEV2.ordinal()][CHAR.ordinal()] = PrimitiveType.INVALID_TYPE;
        compatibilityMatrix[DATEV2.ordinal()][VARCHAR.ordinal()] = PrimitiveType.INVALID_TYPE;
        compatibilityMatrix[DATEV2.ordinal()][DECIMALV2.ordinal()] = PrimitiveType.DECIMALV2;
        compatibilityMatrix[DATEV2.ordinal()][DECIMAL32.ordinal()] = PrimitiveType.DECIMAL32;
        compatibilityMatrix[DATEV2.ordinal()][DECIMAL64.ordinal()] = PrimitiveType.DECIMAL64;
        compatibilityMatrix[DATEV2.ordinal()][DECIMAL128.ordinal()] = PrimitiveType.DECIMAL128;
        compatibilityMatrix[DATEV2.ordinal()][HLL.ordinal()] = PrimitiveType.INVALID_TYPE;
        compatibilityMatrix[DATEV2.ordinal()][TIME.ordinal()] = PrimitiveType.INVALID_TYPE;
        compatibilityMatrix[DATEV2.ordinal()][TIMEV2.ordinal()] = PrimitiveType.INVALID_TYPE;
        compatibilityMatrix[DATEV2.ordinal()][BITMAP.ordinal()] = PrimitiveType.INVALID_TYPE;
        compatibilityMatrix[DATEV2.ordinal()][STRING.ordinal()] = PrimitiveType.INVALID_TYPE;
        compatibilityMatrix[DATEV2.ordinal()][JSONB.ordinal()] = PrimitiveType.INVALID_TYPE;
        compatibilityMatrix[DATEV2.ordinal()][QUANTILE_STATE.ordinal()] = PrimitiveType.INVALID_TYPE;
        compatibilityMatrix[DATEV2.ordinal()][IPV4.ordinal()] = PrimitiveType.INVALID_TYPE;
        compatibilityMatrix[DATEV2.ordinal()][IPV6.ordinal()] = PrimitiveType.INVALID_TYPE;
        compatibilityMatrix[DATEV2.ordinal()][AGG_STATE.ordinal()] = PrimitiveType.INVALID_TYPE;

        // DATETIME
        compatibilityMatrix[DATETIME.ordinal()][CHAR.ordinal()] = PrimitiveType.INVALID_TYPE;
        compatibilityMatrix[DATETIME.ordinal()][DATETIMEV2.ordinal()] = PrimitiveType.DATETIMEV2;
        compatibilityMatrix[DATETIME.ordinal()][DATEV2.ordinal()] = PrimitiveType.DATETIMEV2;
        compatibilityMatrix[DATETIME.ordinal()][VARCHAR.ordinal()] = PrimitiveType.INVALID_TYPE;
        compatibilityMatrix[DATETIME.ordinal()][DECIMALV2.ordinal()] = PrimitiveType.DECIMALV2;
        compatibilityMatrix[DATETIME.ordinal()][DECIMAL32.ordinal()] = PrimitiveType.DECIMAL64;
        compatibilityMatrix[DATETIME.ordinal()][DECIMAL64.ordinal()] = PrimitiveType.DECIMAL64;
        compatibilityMatrix[DATETIME.ordinal()][DECIMAL128.ordinal()] = PrimitiveType.DECIMAL128;
        compatibilityMatrix[DATETIME.ordinal()][HLL.ordinal()] = PrimitiveType.INVALID_TYPE;
        compatibilityMatrix[DATETIME.ordinal()][TIME.ordinal()] = PrimitiveType.INVALID_TYPE;
        compatibilityMatrix[DATETIME.ordinal()][TIMEV2.ordinal()] = PrimitiveType.INVALID_TYPE;
        compatibilityMatrix[DATETIME.ordinal()][BITMAP.ordinal()] = PrimitiveType.INVALID_TYPE;
        compatibilityMatrix[DATETIME.ordinal()][STRING.ordinal()] = PrimitiveType.INVALID_TYPE;
        compatibilityMatrix[DATETIME.ordinal()][JSONB.ordinal()] = PrimitiveType.INVALID_TYPE;
        compatibilityMatrix[DATETIME.ordinal()][QUANTILE_STATE.ordinal()] = PrimitiveType.INVALID_TYPE;
        compatibilityMatrix[DATETIME.ordinal()][IPV4.ordinal()] = PrimitiveType.INVALID_TYPE;
        compatibilityMatrix[DATETIME.ordinal()][IPV6.ordinal()] = PrimitiveType.INVALID_TYPE;
        compatibilityMatrix[DATETIME.ordinal()][AGG_STATE.ordinal()] = PrimitiveType.INVALID_TYPE;

        // DATETIMEV2
        compatibilityMatrix[DATETIMEV2.ordinal()][CHAR.ordinal()] = PrimitiveType.INVALID_TYPE;
        compatibilityMatrix[DATETIMEV2.ordinal()][DATETIME.ordinal()] = PrimitiveType.DATETIMEV2;
        compatibilityMatrix[DATETIMEV2.ordinal()][DATEV2.ordinal()] = PrimitiveType.DATETIMEV2;
        compatibilityMatrix[DATETIMEV2.ordinal()][VARCHAR.ordinal()] = PrimitiveType.INVALID_TYPE;
        compatibilityMatrix[DATETIMEV2.ordinal()][DECIMALV2.ordinal()] = PrimitiveType.DECIMALV2;
        compatibilityMatrix[DATETIMEV2.ordinal()][DECIMAL32.ordinal()] = PrimitiveType.DECIMAL64;
        compatibilityMatrix[DATETIMEV2.ordinal()][DECIMAL64.ordinal()] = PrimitiveType.DECIMAL64;
        compatibilityMatrix[DATETIMEV2.ordinal()][DECIMAL128.ordinal()] = PrimitiveType.DECIMAL128;
        compatibilityMatrix[DATETIMEV2.ordinal()][HLL.ordinal()] = PrimitiveType.INVALID_TYPE;
        compatibilityMatrix[DATETIMEV2.ordinal()][TIME.ordinal()] = PrimitiveType.INVALID_TYPE;
        compatibilityMatrix[DATETIMEV2.ordinal()][TIMEV2.ordinal()] = PrimitiveType.INVALID_TYPE;
        compatibilityMatrix[DATETIMEV2.ordinal()][BITMAP.ordinal()] = PrimitiveType.INVALID_TYPE;
        compatibilityMatrix[DATETIMEV2.ordinal()][STRING.ordinal()] = PrimitiveType.INVALID_TYPE;
        compatibilityMatrix[DATETIMEV2.ordinal()][JSONB.ordinal()] = PrimitiveType.INVALID_TYPE;
        compatibilityMatrix[DATETIMEV2.ordinal()][QUANTILE_STATE.ordinal()] = PrimitiveType.INVALID_TYPE;
        compatibilityMatrix[DATETIMEV2.ordinal()][IPV4.ordinal()] = PrimitiveType.INVALID_TYPE;
        compatibilityMatrix[DATETIMEV2.ordinal()][IPV6.ordinal()] = PrimitiveType.INVALID_TYPE;
        compatibilityMatrix[DATETIMEV2.ordinal()][AGG_STATE.ordinal()] = PrimitiveType.INVALID_TYPE;

        // We can convert some but not all string values to timestamps.
        // CHAR
        compatibilityMatrix[CHAR.ordinal()][VARCHAR.ordinal()] = PrimitiveType.VARCHAR;
        compatibilityMatrix[CHAR.ordinal()][DATEV2.ordinal()] = PrimitiveType.INVALID_TYPE;
        compatibilityMatrix[CHAR.ordinal()][DATETIMEV2.ordinal()] = PrimitiveType.INVALID_TYPE;
        compatibilityMatrix[CHAR.ordinal()][DECIMALV2.ordinal()] = PrimitiveType.INVALID_TYPE;
        compatibilityMatrix[CHAR.ordinal()][DECIMAL32.ordinal()] = PrimitiveType.INVALID_TYPE;
        compatibilityMatrix[CHAR.ordinal()][DECIMAL64.ordinal()] = PrimitiveType.INVALID_TYPE;
        compatibilityMatrix[CHAR.ordinal()][DECIMAL128.ordinal()] = PrimitiveType.INVALID_TYPE;
        compatibilityMatrix[CHAR.ordinal()][HLL.ordinal()] = PrimitiveType.INVALID_TYPE;
        compatibilityMatrix[CHAR.ordinal()][TIME.ordinal()] = PrimitiveType.INVALID_TYPE;
        compatibilityMatrix[CHAR.ordinal()][TIMEV2.ordinal()] = PrimitiveType.INVALID_TYPE;
        compatibilityMatrix[CHAR.ordinal()][BITMAP.ordinal()] = PrimitiveType.INVALID_TYPE;
        compatibilityMatrix[CHAR.ordinal()][STRING.ordinal()] = PrimitiveType.STRING;
        compatibilityMatrix[CHAR.ordinal()][JSONB.ordinal()] = PrimitiveType.CHAR;
        compatibilityMatrix[CHAR.ordinal()][QUANTILE_STATE.ordinal()] = PrimitiveType.INVALID_TYPE;
        compatibilityMatrix[CHAR.ordinal()][IPV4.ordinal()] = PrimitiveType.INVALID_TYPE;
        compatibilityMatrix[CHAR.ordinal()][IPV6.ordinal()] = PrimitiveType.INVALID_TYPE;
        compatibilityMatrix[CHAR.ordinal()][AGG_STATE.ordinal()] = PrimitiveType.INVALID_TYPE;

        // VARCHAR
        compatibilityMatrix[VARCHAR.ordinal()][DECIMALV2.ordinal()] = PrimitiveType.INVALID_TYPE;
        compatibilityMatrix[VARCHAR.ordinal()][DECIMAL32.ordinal()] = PrimitiveType.INVALID_TYPE;
        compatibilityMatrix[VARCHAR.ordinal()][DECIMAL64.ordinal()] = PrimitiveType.INVALID_TYPE;
        compatibilityMatrix[VARCHAR.ordinal()][DECIMAL128.ordinal()] = PrimitiveType.INVALID_TYPE;
        compatibilityMatrix[VARCHAR.ordinal()][HLL.ordinal()] = PrimitiveType.INVALID_TYPE;
        compatibilityMatrix[VARCHAR.ordinal()][TIME.ordinal()] = PrimitiveType.INVALID_TYPE;
        compatibilityMatrix[VARCHAR.ordinal()][TIMEV2.ordinal()] = PrimitiveType.INVALID_TYPE;
        compatibilityMatrix[VARCHAR.ordinal()][DATETIMEV2.ordinal()] = PrimitiveType.INVALID_TYPE;
        compatibilityMatrix[VARCHAR.ordinal()][DATEV2.ordinal()] = PrimitiveType.INVALID_TYPE;
        compatibilityMatrix[VARCHAR.ordinal()][BITMAP.ordinal()] = PrimitiveType.INVALID_TYPE;
        compatibilityMatrix[VARCHAR.ordinal()][STRING.ordinal()] = PrimitiveType.STRING;
        compatibilityMatrix[VARCHAR.ordinal()][JSONB.ordinal()] = PrimitiveType.VARCHAR;
        compatibilityMatrix[VARCHAR.ordinal()][QUANTILE_STATE.ordinal()] = PrimitiveType.INVALID_TYPE;
        compatibilityMatrix[VARCHAR.ordinal()][IPV4.ordinal()] = PrimitiveType.INVALID_TYPE;
        compatibilityMatrix[VARCHAR.ordinal()][IPV6.ordinal()] = PrimitiveType.INVALID_TYPE;
        compatibilityMatrix[VARCHAR.ordinal()][AGG_STATE.ordinal()] = PrimitiveType.INVALID_TYPE;

        //String
        compatibilityMatrix[STRING.ordinal()][HLL.ordinal()] = PrimitiveType.INVALID_TYPE;
        compatibilityMatrix[STRING.ordinal()][TIME.ordinal()] = PrimitiveType.INVALID_TYPE;
        compatibilityMatrix[STRING.ordinal()][TIMEV2.ordinal()] = PrimitiveType.INVALID_TYPE;
        compatibilityMatrix[STRING.ordinal()][DATEV2.ordinal()] = PrimitiveType.INVALID_TYPE;
        compatibilityMatrix[STRING.ordinal()][DATETIMEV2.ordinal()] = PrimitiveType.INVALID_TYPE;
        compatibilityMatrix[STRING.ordinal()][BITMAP.ordinal()] = PrimitiveType.INVALID_TYPE;
        compatibilityMatrix[STRING.ordinal()][QUANTILE_STATE.ordinal()] = PrimitiveType.INVALID_TYPE;
        compatibilityMatrix[STRING.ordinal()][DECIMAL32.ordinal()] = PrimitiveType.INVALID_TYPE;
        compatibilityMatrix[STRING.ordinal()][DECIMAL64.ordinal()] = PrimitiveType.INVALID_TYPE;
        compatibilityMatrix[STRING.ordinal()][DECIMAL128.ordinal()] = PrimitiveType.INVALID_TYPE;
        compatibilityMatrix[STRING.ordinal()][JSONB.ordinal()] = PrimitiveType.STRING;
        compatibilityMatrix[STRING.ordinal()][IPV4.ordinal()] = PrimitiveType.INVALID_TYPE;
        compatibilityMatrix[STRING.ordinal()][IPV6.ordinal()] = PrimitiveType.INVALID_TYPE;
        compatibilityMatrix[STRING.ordinal()][AGG_STATE.ordinal()] = PrimitiveType.INVALID_TYPE;

        //JSONB
        compatibilityMatrix[JSONB.ordinal()][DECIMALV2.ordinal()] = PrimitiveType.INVALID_TYPE;
        compatibilityMatrix[JSONB.ordinal()][DECIMAL32.ordinal()] = PrimitiveType.INVALID_TYPE;
        compatibilityMatrix[JSONB.ordinal()][DECIMAL64.ordinal()] = PrimitiveType.INVALID_TYPE;
        compatibilityMatrix[JSONB.ordinal()][DECIMAL128.ordinal()] = PrimitiveType.INVALID_TYPE;
        compatibilityMatrix[JSONB.ordinal()][HLL.ordinal()] = PrimitiveType.INVALID_TYPE;
        compatibilityMatrix[JSONB.ordinal()][TIME.ordinal()] = PrimitiveType.INVALID_TYPE;
        compatibilityMatrix[JSONB.ordinal()][TIMEV2.ordinal()] = PrimitiveType.INVALID_TYPE;
        compatibilityMatrix[JSONB.ordinal()][DATEV2.ordinal()] = PrimitiveType.INVALID_TYPE;
        compatibilityMatrix[JSONB.ordinal()][DATETIMEV2.ordinal()] = PrimitiveType.INVALID_TYPE;
        compatibilityMatrix[JSONB.ordinal()][BITMAP.ordinal()] = PrimitiveType.INVALID_TYPE;
        compatibilityMatrix[JSONB.ordinal()][QUANTILE_STATE.ordinal()] = PrimitiveType.INVALID_TYPE;
        compatibilityMatrix[JSONB.ordinal()][STRING.ordinal()] = PrimitiveType.STRING;
        compatibilityMatrix[JSONB.ordinal()][CHAR.ordinal()] = PrimitiveType.CHAR;
        compatibilityMatrix[JSONB.ordinal()][VARCHAR.ordinal()] = PrimitiveType.VARCHAR;
        compatibilityMatrix[JSONB.ordinal()][IPV4.ordinal()] = PrimitiveType.INVALID_TYPE;
        compatibilityMatrix[JSONB.ordinal()][IPV6.ordinal()] = PrimitiveType.INVALID_TYPE;
        compatibilityMatrix[JSONB.ordinal()][AGG_STATE.ordinal()] = PrimitiveType.INVALID_TYPE;

        // DECIMALV2
        compatibilityMatrix[DECIMALV2.ordinal()][HLL.ordinal()] = PrimitiveType.INVALID_TYPE;
        compatibilityMatrix[DECIMALV2.ordinal()][TIME.ordinal()] = PrimitiveType.INVALID_TYPE;
        compatibilityMatrix[DECIMALV2.ordinal()][TIMEV2.ordinal()] = PrimitiveType.INVALID_TYPE;
        compatibilityMatrix[DECIMALV2.ordinal()][DATEV2.ordinal()] = PrimitiveType.DECIMALV2;
        compatibilityMatrix[DECIMALV2.ordinal()][DATETIMEV2.ordinal()] = PrimitiveType.DECIMALV2;
        compatibilityMatrix[DECIMALV2.ordinal()][BITMAP.ordinal()] = PrimitiveType.INVALID_TYPE;
        compatibilityMatrix[DECIMALV2.ordinal()][STRING.ordinal()] = PrimitiveType.INVALID_TYPE;
        compatibilityMatrix[DECIMALV2.ordinal()][JSONB.ordinal()] = PrimitiveType.INVALID_TYPE;
        compatibilityMatrix[DECIMALV2.ordinal()][QUANTILE_STATE.ordinal()] = PrimitiveType.INVALID_TYPE;
        compatibilityMatrix[DECIMALV2.ordinal()][DECIMAL32.ordinal()] = PrimitiveType.INVALID_TYPE;
        compatibilityMatrix[DECIMALV2.ordinal()][DECIMAL64.ordinal()] = PrimitiveType.INVALID_TYPE;
        compatibilityMatrix[DECIMALV2.ordinal()][DECIMAL128.ordinal()] = PrimitiveType.INVALID_TYPE;
        compatibilityMatrix[DECIMALV2.ordinal()][IPV4.ordinal()] = PrimitiveType.INVALID_TYPE;
        compatibilityMatrix[DECIMALV2.ordinal()][IPV6.ordinal()] = PrimitiveType.INVALID_TYPE;
        compatibilityMatrix[DECIMALV2.ordinal()][AGG_STATE.ordinal()] = PrimitiveType.INVALID_TYPE;

        // DECIMAL32
        compatibilityMatrix[DECIMAL32.ordinal()][HLL.ordinal()] = PrimitiveType.INVALID_TYPE;
        compatibilityMatrix[DECIMAL32.ordinal()][TIME.ordinal()] = PrimitiveType.INVALID_TYPE;
        compatibilityMatrix[DECIMAL32.ordinal()][TIMEV2.ordinal()] = PrimitiveType.INVALID_TYPE;
        compatibilityMatrix[DECIMAL32.ordinal()][DATEV2.ordinal()] = PrimitiveType.DECIMAL32;
        compatibilityMatrix[DECIMAL32.ordinal()][DATETIMEV2.ordinal()] = PrimitiveType.DECIMAL32;
        compatibilityMatrix[DECIMAL32.ordinal()][BITMAP.ordinal()] = PrimitiveType.INVALID_TYPE;
        compatibilityMatrix[DECIMAL32.ordinal()][STRING.ordinal()] = PrimitiveType.INVALID_TYPE;
        compatibilityMatrix[DECIMAL32.ordinal()][QUANTILE_STATE.ordinal()] = PrimitiveType.INVALID_TYPE;
        compatibilityMatrix[DECIMAL32.ordinal()][DECIMALV2.ordinal()] = PrimitiveType.INVALID_TYPE;
        compatibilityMatrix[DECIMAL32.ordinal()][DECIMAL64.ordinal()] = PrimitiveType.DECIMAL64;
        compatibilityMatrix[DECIMAL32.ordinal()][DECIMAL128.ordinal()] = PrimitiveType.DECIMAL128;
        compatibilityMatrix[DECIMAL32.ordinal()][IPV4.ordinal()] = PrimitiveType.INVALID_TYPE;
        compatibilityMatrix[DECIMAL32.ordinal()][IPV6.ordinal()] = PrimitiveType.INVALID_TYPE;
        compatibilityMatrix[DECIMAL32.ordinal()][AGG_STATE.ordinal()] = PrimitiveType.INVALID_TYPE;

        // DECIMAL64
        compatibilityMatrix[DECIMAL64.ordinal()][HLL.ordinal()] = PrimitiveType.INVALID_TYPE;
        compatibilityMatrix[DECIMAL64.ordinal()][TIME.ordinal()] = PrimitiveType.INVALID_TYPE;
        compatibilityMatrix[DECIMAL64.ordinal()][TIMEV2.ordinal()] = PrimitiveType.INVALID_TYPE;
        compatibilityMatrix[DECIMAL64.ordinal()][DATEV2.ordinal()] = PrimitiveType.DECIMAL64;
        compatibilityMatrix[DECIMAL64.ordinal()][DATETIMEV2.ordinal()] = PrimitiveType.DECIMAL64;
        compatibilityMatrix[DECIMAL64.ordinal()][BITMAP.ordinal()] = PrimitiveType.INVALID_TYPE;
        compatibilityMatrix[DECIMAL64.ordinal()][STRING.ordinal()] = PrimitiveType.INVALID_TYPE;
        compatibilityMatrix[DECIMAL64.ordinal()][QUANTILE_STATE.ordinal()] = PrimitiveType.INVALID_TYPE;
        compatibilityMatrix[DECIMAL64.ordinal()][DECIMALV2.ordinal()] = PrimitiveType.INVALID_TYPE;
        compatibilityMatrix[DECIMAL64.ordinal()][DECIMAL32.ordinal()] = PrimitiveType.DECIMAL64;
        compatibilityMatrix[DECIMAL64.ordinal()][DECIMAL128.ordinal()] = PrimitiveType.DECIMAL128;
        compatibilityMatrix[DECIMAL64.ordinal()][IPV4.ordinal()] = PrimitiveType.INVALID_TYPE;
        compatibilityMatrix[DECIMAL64.ordinal()][IPV6.ordinal()] = PrimitiveType.INVALID_TYPE;
        compatibilityMatrix[DECIMAL64.ordinal()][AGG_STATE.ordinal()] = PrimitiveType.INVALID_TYPE;

        // DECIMAL128
        compatibilityMatrix[DECIMAL128.ordinal()][HLL.ordinal()] = PrimitiveType.INVALID_TYPE;
        compatibilityMatrix[DECIMAL128.ordinal()][TIME.ordinal()] = PrimitiveType.INVALID_TYPE;
        compatibilityMatrix[DECIMAL128.ordinal()][TIMEV2.ordinal()] = PrimitiveType.INVALID_TYPE;
        compatibilityMatrix[DECIMAL128.ordinal()][DATEV2.ordinal()] = PrimitiveType.DECIMAL128;
        compatibilityMatrix[DECIMAL128.ordinal()][DATETIMEV2.ordinal()] = PrimitiveType.DECIMAL128;
        compatibilityMatrix[DECIMAL128.ordinal()][BITMAP.ordinal()] = PrimitiveType.INVALID_TYPE;
        compatibilityMatrix[DECIMAL128.ordinal()][STRING.ordinal()] = PrimitiveType.INVALID_TYPE;
        compatibilityMatrix[DECIMAL128.ordinal()][QUANTILE_STATE.ordinal()] = PrimitiveType.INVALID_TYPE;
        compatibilityMatrix[DECIMAL128.ordinal()][DECIMALV2.ordinal()] = PrimitiveType.INVALID_TYPE;
        compatibilityMatrix[DECIMAL128.ordinal()][DECIMAL32.ordinal()] = PrimitiveType.DECIMAL128;
        compatibilityMatrix[DECIMAL128.ordinal()][DECIMAL64.ordinal()] = PrimitiveType.DECIMAL128;
        compatibilityMatrix[DECIMAL128.ordinal()][IPV4.ordinal()] = PrimitiveType.INVALID_TYPE;
        compatibilityMatrix[DECIMAL128.ordinal()][IPV6.ordinal()] = PrimitiveType.INVALID_TYPE;
        compatibilityMatrix[DECIMAL128.ordinal()][AGG_STATE.ordinal()] = PrimitiveType.INVALID_TYPE;

        // HLL
        compatibilityMatrix[HLL.ordinal()][TIME.ordinal()] = PrimitiveType.INVALID_TYPE;
        compatibilityMatrix[HLL.ordinal()][TIMEV2.ordinal()] = PrimitiveType.INVALID_TYPE;
        compatibilityMatrix[HLL.ordinal()][DATEV2.ordinal()] = PrimitiveType.INVALID_TYPE;
        compatibilityMatrix[HLL.ordinal()][DATETIMEV2.ordinal()] = PrimitiveType.INVALID_TYPE;
        compatibilityMatrix[HLL.ordinal()][BITMAP.ordinal()] = PrimitiveType.INVALID_TYPE;
        compatibilityMatrix[HLL.ordinal()][STRING.ordinal()] = PrimitiveType.INVALID_TYPE;
        compatibilityMatrix[HLL.ordinal()][JSONB.ordinal()] = PrimitiveType.INVALID_TYPE;
        compatibilityMatrix[HLL.ordinal()][QUANTILE_STATE.ordinal()] = PrimitiveType.INVALID_TYPE;
        compatibilityMatrix[HLL.ordinal()][DECIMAL32.ordinal()] = PrimitiveType.INVALID_TYPE;
        compatibilityMatrix[HLL.ordinal()][DECIMAL64.ordinal()] = PrimitiveType.INVALID_TYPE;
        compatibilityMatrix[HLL.ordinal()][DECIMAL128.ordinal()] = PrimitiveType.INVALID_TYPE;
        compatibilityMatrix[HLL.ordinal()][IPV4.ordinal()] = PrimitiveType.INVALID_TYPE;
        compatibilityMatrix[HLL.ordinal()][IPV6.ordinal()] = PrimitiveType.INVALID_TYPE;
        compatibilityMatrix[HLL.ordinal()][AGG_STATE.ordinal()] = PrimitiveType.INVALID_TYPE;


        // BITMAP
        compatibilityMatrix[BITMAP.ordinal()][TIME.ordinal()] = PrimitiveType.INVALID_TYPE;
        compatibilityMatrix[BITMAP.ordinal()][TIMEV2.ordinal()] = PrimitiveType.INVALID_TYPE;
        compatibilityMatrix[BITMAP.ordinal()][STRING.ordinal()] = PrimitiveType.INVALID_TYPE;
        compatibilityMatrix[BITMAP.ordinal()][JSONB.ordinal()] = PrimitiveType.INVALID_TYPE;
        compatibilityMatrix[BITMAP.ordinal()][QUANTILE_STATE.ordinal()] = PrimitiveType.INVALID_TYPE;
        compatibilityMatrix[BITMAP.ordinal()][DATEV2.ordinal()] = PrimitiveType.INVALID_TYPE;
        compatibilityMatrix[BITMAP.ordinal()][DATETIMEV2.ordinal()] = PrimitiveType.INVALID_TYPE;
        compatibilityMatrix[BITMAP.ordinal()][DECIMAL32.ordinal()] = PrimitiveType.INVALID_TYPE;
        compatibilityMatrix[BITMAP.ordinal()][DECIMAL64.ordinal()] = PrimitiveType.INVALID_TYPE;
        compatibilityMatrix[BITMAP.ordinal()][DECIMAL128.ordinal()] = PrimitiveType.INVALID_TYPE;
        compatibilityMatrix[BITMAP.ordinal()][IPV4.ordinal()] = PrimitiveType.INVALID_TYPE;
        compatibilityMatrix[BITMAP.ordinal()][IPV6.ordinal()] = PrimitiveType.INVALID_TYPE;
        compatibilityMatrix[BITMAP.ordinal()][AGG_STATE.ordinal()] = PrimitiveType.INVALID_TYPE;

        //QUANTILE_STATE
        compatibilityMatrix[QUANTILE_STATE.ordinal()][JSONB.ordinal()] = PrimitiveType.INVALID_TYPE;
        compatibilityMatrix[QUANTILE_STATE.ordinal()][STRING.ordinal()] = PrimitiveType.INVALID_TYPE;
        compatibilityMatrix[QUANTILE_STATE.ordinal()][DATEV2.ordinal()] = PrimitiveType.INVALID_TYPE;
        compatibilityMatrix[QUANTILE_STATE.ordinal()][DATETIMEV2.ordinal()] = PrimitiveType.INVALID_TYPE;
        compatibilityMatrix[QUANTILE_STATE.ordinal()][DECIMAL32.ordinal()] = PrimitiveType.INVALID_TYPE;
        compatibilityMatrix[QUANTILE_STATE.ordinal()][DECIMAL64.ordinal()] = PrimitiveType.INVALID_TYPE;
        compatibilityMatrix[QUANTILE_STATE.ordinal()][DECIMAL128.ordinal()] = PrimitiveType.INVALID_TYPE;
        compatibilityMatrix[QUANTILE_STATE.ordinal()][IPV4.ordinal()] = PrimitiveType.INVALID_TYPE;
        compatibilityMatrix[QUANTILE_STATE.ordinal()][IPV6.ordinal()] = PrimitiveType.INVALID_TYPE;
        compatibilityMatrix[QUANTILE_STATE.ordinal()][AGG_STATE.ordinal()] = PrimitiveType.INVALID_TYPE;

        //AGG_STATE
        compatibilityMatrix[AGG_STATE.ordinal()][JSONB.ordinal()] = PrimitiveType.INVALID_TYPE;
        compatibilityMatrix[AGG_STATE.ordinal()][STRING.ordinal()] = PrimitiveType.INVALID_TYPE;
        compatibilityMatrix[AGG_STATE.ordinal()][DATEV2.ordinal()] = PrimitiveType.INVALID_TYPE;
        compatibilityMatrix[AGG_STATE.ordinal()][DATETIMEV2.ordinal()] = PrimitiveType.INVALID_TYPE;
        compatibilityMatrix[AGG_STATE.ordinal()][DECIMAL32.ordinal()] = PrimitiveType.INVALID_TYPE;
        compatibilityMatrix[AGG_STATE.ordinal()][DECIMAL64.ordinal()] = PrimitiveType.INVALID_TYPE;
        compatibilityMatrix[AGG_STATE.ordinal()][DECIMAL128.ordinal()] = PrimitiveType.INVALID_TYPE;

        // TIME why here not???
        compatibilityMatrix[TIME.ordinal()][TIME.ordinal()] = PrimitiveType.INVALID_TYPE;
        compatibilityMatrix[TIME.ordinal()][TIMEV2.ordinal()] = PrimitiveType.INVALID_TYPE;
        compatibilityMatrix[TIME.ordinal()][DECIMAL32.ordinal()] = PrimitiveType.INVALID_TYPE;
        compatibilityMatrix[TIME.ordinal()][DECIMAL64.ordinal()] = PrimitiveType.INVALID_TYPE;
        compatibilityMatrix[TIME.ordinal()][DECIMAL128.ordinal()] = PrimitiveType.INVALID_TYPE;
        compatibilityMatrix[TIME.ordinal()][DATEV2.ordinal()] = PrimitiveType.INVALID_TYPE;
        compatibilityMatrix[TIME.ordinal()][DATETIMEV2.ordinal()] = PrimitiveType.INVALID_TYPE;
        compatibilityMatrix[TIME.ordinal()][IPV4.ordinal()] = PrimitiveType.INVALID_TYPE;
        compatibilityMatrix[TIME.ordinal()][IPV6.ordinal()] = PrimitiveType.INVALID_TYPE;
        compatibilityMatrix[TIME.ordinal()][AGG_STATE.ordinal()] = PrimitiveType.INVALID_TYPE;

        compatibilityMatrix[TIMEV2.ordinal()][TIMEV2.ordinal()] = PrimitiveType.INVALID_TYPE;
        compatibilityMatrix[TIMEV2.ordinal()][TIME.ordinal()] = PrimitiveType.INVALID_TYPE;
        compatibilityMatrix[TIMEV2.ordinal()][DECIMAL32.ordinal()] = PrimitiveType.INVALID_TYPE;
        compatibilityMatrix[TIMEV2.ordinal()][DECIMAL64.ordinal()] = PrimitiveType.INVALID_TYPE;
        compatibilityMatrix[TIMEV2.ordinal()][DECIMAL128.ordinal()] = PrimitiveType.INVALID_TYPE;
        compatibilityMatrix[TIMEV2.ordinal()][IPV4.ordinal()] = PrimitiveType.INVALID_TYPE;
        compatibilityMatrix[TIMEV2.ordinal()][IPV6.ordinal()] = PrimitiveType.INVALID_TYPE;
        compatibilityMatrix[TIMEV2.ordinal()][AGG_STATE.ordinal()] = PrimitiveType.INVALID_TYPE;

        // Check all of the necessary entries that should be filled.
        // ignore binary and all
        for (int i = 0; i < PrimitiveType.values().length - 2; ++i) {
            for (int j = i; j < PrimitiveType.values().length - 2; ++j) {
                PrimitiveType t1 = PrimitiveType.values()[i];
                PrimitiveType t2 = PrimitiveType.values()[j];
                // DECIMAL, NULL, and INVALID_TYPE  are handled separately.
                if (t1 == PrimitiveType.INVALID_TYPE || t2 == PrimitiveType.INVALID_TYPE
                        || t1 == PrimitiveType.NULL_TYPE || t2 == PrimitiveType.NULL_TYPE
                        || t1 == PrimitiveType.ARRAY || t2 == PrimitiveType.ARRAY
                        || t1 == PrimitiveType.DECIMALV2 || t2 == PrimitiveType.DECIMALV2
                        || t1 == PrimitiveType.TIME || t2 == PrimitiveType.TIME
                        || t1 == PrimitiveType.TIMEV2 || t2 == PrimitiveType.TIMEV2
                        || t1 == PrimitiveType.MAP || t2 == PrimitiveType.MAP
                        || t1 == PrimitiveType.STRUCT || t2 == PrimitiveType.STRUCT
                        || t1 == PrimitiveType.TEMPLATE || t2 == PrimitiveType.TEMPLATE
                        || t1 == PrimitiveType.UNSUPPORTED || t2 == PrimitiveType.UNSUPPORTED
                        || t1 == PrimitiveType.VARIANT || t2 == PrimitiveType.VARIANT
                        || t1 == PrimitiveType.LAMBDA_FUNCTION || t2 == PrimitiveType.LAMBDA_FUNCTION
                        || t1 == PrimitiveType.IPV4 || t2 == PrimitiveType.IPV4
                        || t1 == PrimitiveType.IPV6 || t2 == PrimitiveType.IPV6) {
                    continue;
                }
                Preconditions.checkNotNull(compatibilityMatrix[i][j]);
            }
        }
    }

    public Type getResultType() {
        switch (this.getPrimitiveType()) {
            case BOOLEAN:
            case TINYINT:
            case SMALLINT:
            case INT:
            case BIGINT:
                return BIGINT;
            case LARGEINT:
                return LARGEINT;
            case FLOAT:
            case DOUBLE:
                return DOUBLE;
            case DATE:
            case DATEV2:
            case DATETIME:
            case DATETIMEV2:
            case TIME:
            case TIMEV2:
            case CHAR:
            case VARCHAR:
            case HLL:
            case BITMAP:
            case QUANTILE_STATE:
                return VARCHAR;
            case IPV4:
                return IPV4;
            case IPV6:
                return IPV6;
            case DECIMALV2:
                return DECIMALV2;
            case DECIMAL32:
                return DECIMAL32;
            case DECIMAL64:
                return DECIMAL64;
            case DECIMAL128:
                return DECIMAL128;
            case STRING:
                return STRING;
            case JSONB:
                return JSONB;
            default:
                return INVALID;

        }
    }

    public static Type getCmpType(Type t1, Type t2) {
        if (t1.getPrimitiveType() == PrimitiveType.NULL_TYPE) {
            return t2;
        }
        if (t2.getPrimitiveType() == PrimitiveType.NULL_TYPE) {
            return t1;
        }

        PrimitiveType t1ResultType = t1.getResultType().getPrimitiveType();
        PrimitiveType t2ResultType = t2.getResultType().getPrimitiveType();
        if (canCompareDate(t1.getPrimitiveType(), t2.getPrimitiveType())) {
            return getDateComparisonResultType((ScalarType) t1, (ScalarType) t2);
        }

        // Following logical is compatible with MySQL.
        if (t1ResultType == PrimitiveType.VARCHAR && t2ResultType == PrimitiveType.VARCHAR) {
            return Type.VARCHAR;
        }
        if ((t1ResultType == PrimitiveType.STRING && t2ResultType == PrimitiveType.STRING)
                || (t1ResultType == PrimitiveType.STRING && t2ResultType == PrimitiveType.VARCHAR)
                || (t1ResultType == PrimitiveType.VARCHAR && t2ResultType == PrimitiveType.STRING)) {
            return Type.STRING;
        }
        // TODO(wzy): support NUMERIC/CHAR cast to JSONB
        if (t1ResultType == PrimitiveType.JSONB && t2ResultType == PrimitiveType.JSONB) {
            return Type.JSONB;
        }
        if ((t1ResultType == PrimitiveType.JSONB && t2ResultType == PrimitiveType.VARCHAR)
                || (t1ResultType == PrimitiveType.VARCHAR && t2ResultType == PrimitiveType.JSONB)) {
            return Type.VARCHAR;
        }
        if ((t1ResultType == PrimitiveType.JSONB && t2ResultType == PrimitiveType.STRING)
                || (t1ResultType == PrimitiveType.STRING && t2ResultType == PrimitiveType.JSONB)) {
            return Type.STRING;
        }

        // int family type and char family type should cast to char family type
        if ((t1.getPrimitiveType().isFixedPointType() && t2.getPrimitiveType().isCharFamily())
                || (t2.getPrimitiveType().isFixedPointType() && t1.getPrimitiveType().isCharFamily())) {
            return Type.VARCHAR;
        }

        if (t1ResultType == PrimitiveType.BIGINT && t2ResultType == PrimitiveType.BIGINT) {
            return getAssignmentCompatibleType(t1, t2, false);
        }
        if (t1.getPrimitiveType().isDecimalV3Type() && t2.getPrimitiveType().isDecimalV3Type()) {
            int resultPrecision = Math.max(t1.getPrecision(), t2.getPrecision());
            PrimitiveType resultDecimalType;
            if (resultPrecision <= ScalarType.MAX_DECIMAL32_PRECISION) {
                resultDecimalType = PrimitiveType.DECIMAL32;
            } else if (resultPrecision <= ScalarType.MAX_DECIMAL64_PRECISION) {
                resultDecimalType = PrimitiveType.DECIMAL64;
            } else {
                resultDecimalType = PrimitiveType.DECIMAL128;
            }
            if (resultPrecision <= ScalarType.MAX_DECIMAL128_PRECISION) {
                return ScalarType.createDecimalType(resultDecimalType, resultPrecision, Math.max(
                    ((ScalarType) t1).getScalarScale(), ((ScalarType) t2).getScalarScale()));
            } else {
                return Type.DOUBLE;
            }
        }
        if (t1ResultType.isDecimalV3Type() || t2ResultType.isDecimalV3Type()) {
            return getAssignmentCompatibleType(t1, t2, false);
        }
        if ((t1ResultType == PrimitiveType.BIGINT
                || t1ResultType == PrimitiveType.DECIMALV2)
                && (t2ResultType == PrimitiveType.BIGINT
                || t2ResultType == PrimitiveType.DECIMALV2)) {
            return Type.DECIMALV2;
        }
        if ((t1ResultType == PrimitiveType.BIGINT
                || t1ResultType == PrimitiveType.LARGEINT)
                && (t2ResultType == PrimitiveType.BIGINT
                || t2ResultType == PrimitiveType.LARGEINT)) {
            return Type.LARGEINT;
        }
        if ((t1ResultType == PrimitiveType.IPV4
                || t1ResultType == PrimitiveType.VARCHAR)
                && (t2ResultType == PrimitiveType.IPV4
                || t2ResultType == PrimitiveType.VARCHAR)) {
            return Type.IPV4;
        }
        if ((t1ResultType == PrimitiveType.IPV6
                || t1ResultType == PrimitiveType.VARCHAR)
                && (t2ResultType == PrimitiveType.IPV6
                || t2ResultType == PrimitiveType.VARCHAR)) {
            return Type.IPV6;
        }
        return Type.DOUBLE;
    }

    private static boolean canCompareDate(PrimitiveType t1, PrimitiveType t2) {
        if (t1.isDateType()) {
            if (t2.isDateType() || t2.isStringType() || t2.isIntegerType()) {
                return true;
            }
            return false;
        } else if (t2.isDateType()) {
            if (t1.isStringType() || t1.isIntegerType()) {
                return true;
            }
            return false;
        } else {
            return false;
        }
    }

    private static Type getDateComparisonResultType(ScalarType t1, ScalarType t2) {
        if (t1.isDate() && t2.isDate()) {
            return Type.DATE;
        } else if ((t1.isDateV2() && t2.isDate()) || t1.isDate() && t2.isDateV2()) {
            return Type.DATEV2;
        } else if (t1.isDateV2() && t2.isDateV2()) {
            return Type.DATEV2;
        } else if (t1.isDatetime() && t2.isDatetime()) {
            return Type.DATETIME;
        } else if (t1.isDatetime() && t2.isDatetimeV2()) {
            return t2;
        } else if (t1.isDatetimeV2() && t2.isDatetime()) {
            return t1;
        } else if (t1.isDatetimeV2() && t2.isDatetimeV2()) {
            return t1.decimalScale() > t2.decimalScale() ? t1 : t2;
        } else if (t1.isDatetimeV2()) {
            return t1;
        } else if (t2.isDatetimeV2()) {
            return t2;
        } else if (t2.isDateV2() || t1.isDateV2()) {
            return Type.DATETIMEV2;
        } else {
            return Type.DATETIME;
        }
    }

    public Type getMaxResolutionType() {
        Preconditions.checkState(true, "must implemented");
        return null;
    }

    public Type getNumResultType() {
        switch (getPrimitiveType()) {
            case BOOLEAN:
            case TINYINT:
            case SMALLINT:
            case INT:
            case BIGINT:
            case DATE:
            case DATEV2:
            case DATETIME:
            case DATETIMEV2:
                return Type.BIGINT;
            case LARGEINT:
                return Type.LARGEINT;
            case FLOAT:
            case DOUBLE:
            case TIME:
            case TIMEV2:
            case CHAR:
            case VARCHAR:
            case STRING:
            case HLL:
                return Type.DOUBLE;
            case DECIMALV2:
                return Type.DECIMALV2;
            case DECIMAL32:
                return Type.DECIMAL32;
            case DECIMAL64:
                return Type.DECIMAL64;
            case DECIMAL128:
                return Type.DECIMAL128;
            default:
                return Type.INVALID;

        }
    }

    public int getIndexSize() {
        if (this.getPrimitiveType() == PrimitiveType.CHAR) {
            return this.getLength();
        } else {
            return this.getPrimitiveType().getOlapColumnIndexSize();
        }
    }

    // Whether `type1` matches the exact type of `type2`.
    public static boolean matchExactType(Type type1, Type type2) {
        return matchExactType(type1, type2, false);
    }

    public static boolean matchExactType(Type type1, Type type2, boolean ignorePrecision) {
        if (type1.matchesType(type2)) {
            if (PrimitiveType.typeWithPrecision.contains(type2.getPrimitiveType())) {
                // For types which has precision and scale, we also need to check quality between precisions and scales
                if ((((ScalarType) type2).decimalPrecision()
                        == ((ScalarType) type1).decimalPrecision()) && (((ScalarType) type2).decimalScale()
                        == ((ScalarType) type1).decimalScale())) {
                    return true;
                } else if (((ScalarType) type2).decimalScale() == ((ScalarType) type1).decimalScale()
                        && ignorePrecision) {
                    return isSameDecimalTypeWithDifferentPrecision(((ScalarType) type2).decimalPrecision(),
                            ((ScalarType) type1).decimalPrecision());
                }
            } else if (type2.isArrayType()) {
                // For types array, we also need to check contains null for case like
                // cast(array<not_null(int)> as array<int>)
                if (!((ArrayType) type2).getContainsNull() == ((ArrayType) type1).getContainsNull()) {
                    return false;
                }
                return matchExactType(((ArrayType) type2).getItemType(), ((ArrayType) type1).getItemType());
            } else {
                return true;
            }
        }
        return false;
    }

    public static boolean isSameDecimalTypeWithDifferentPrecision(int precision1, int precision2) {
        if (precision1 <= ScalarType.MAX_DECIMAL32_PRECISION && precision2 <= ScalarType.MAX_DECIMAL32_PRECISION) {
            return true;
        } else if (precision1 > ScalarType.MAX_DECIMAL32_PRECISION && precision2 > ScalarType.MAX_DECIMAL32_PRECISION
                && precision1 <= ScalarType.MAX_DECIMAL64_PRECISION
                && precision2 <= ScalarType.MAX_DECIMAL64_PRECISION) {
            return true;
        } else if (precision1 > ScalarType.MAX_DECIMAL64_PRECISION && precision2 > ScalarType.MAX_DECIMAL64_PRECISION
                && precision1 <= ScalarType.MAX_DECIMAL128_PRECISION
                && precision2 <= ScalarType.MAX_DECIMAL128_PRECISION) {
            return true;
        }
        return false;
    }
}
<|MERGE_RESOLUTION|>--- conflicted
+++ resolved
@@ -250,7 +250,6 @@
             org.joda.time.DateTime.class, org.joda.time.LocalDateTime.class);
     public static final ImmutableMap<PrimitiveType, Set<Class>> PrimitiveTypeToJavaClassType =
             new ImmutableMap.Builder<PrimitiveType, Set<Class>>()
-<<<<<<< HEAD
             .put(PrimitiveType.BOOLEAN, Sets.newHashSet(Boolean.class, boolean.class))
             .put(PrimitiveType.TINYINT, Sets.newHashSet(Byte.class, byte.class))
             .put(PrimitiveType.SMALLINT, Sets.newHashSet(Short.class, short.class))
@@ -273,7 +272,6 @@
             .put(PrimitiveType.DECIMAL128, Sets.newHashSet(BigDecimal.class))
             .put(PrimitiveType.ARRAY, Sets.newHashSet(ArrayList.class))
             .build();
-=======
                     .put(PrimitiveType.BOOLEAN, Sets.newHashSet(Boolean.class, boolean.class))
                     .put(PrimitiveType.TINYINT, Sets.newHashSet(Byte.class, byte.class))
                     .put(PrimitiveType.SMALLINT, Sets.newHashSet(Short.class, short.class))
@@ -296,7 +294,6 @@
                     .put(PrimitiveType.ARRAY, Sets.newHashSet(ArrayList.class))
                     .put(PrimitiveType.MAP, Sets.newHashSet(HashMap.class))
                     .build();
->>>>>>> d7f1a4fb
 
     public static ArrayList<ScalarType> getIntegerTypes() {
         return integerTypes;
